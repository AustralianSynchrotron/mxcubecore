--- conflicted
+++ resolved
@@ -7,18 +7,12 @@
 
 currentXML = None
 
-<<<<<<< HEAD
-newObjectsClasses = { 'equipment': BaseHardwareObjects.Equipment,
-                      'device': BaseHardwareObjects.Device,
-                      'procedure': BaseHardwareObjects.Procedure }
-=======
 try:
     newObjectsClasses = { 'equipment': BaseHardwareObjects.Equipment,
                           'device': BaseHardwareObjects.Device,
                           'procedure': BaseHardwareObjects.Procedure }
 except AttributeError:
     pass
->>>>>>> dd200ed4
 
 def parse(filename, name):
     curHandler = HardwareObjectHandler(name)
