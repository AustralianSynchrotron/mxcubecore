# encoding: utf-8
#
#  Project: MXCuBE
#  https://github.com/mxcube
#
#  This file is part of MXCuBE software.
#
#  MXCuBE is free software: you can redistribute it and/or modify
#  it under the terms of the GNU Lesser General Public License as published by
#  the Free Software Foundation, either version 3 of the License, or
#  (at your option) any later version.
#
#  MXCuBE is distributed in the hope that it will be useful,
#  but WITHOUT ANY WARRANTY; without even the implied warranty of
#  MERCHANTABILITY or FITNESS FOR A PARTICULAR PURPOSE.  See the
#  GNU Lesser General Public License for more details.
#
#  You should have received a copy of the GNU General Lesser Public License
#  along with MXCuBE. If not, see <http://www.gnu.org/licenses/>.

from __future__ import absolute_import

import ast
import enum
import logging
<<<<<<< HEAD
from gevent import event, Timeout
=======
import typing
import warnings
from collections import OrderedDict
>>>>>>> 70509128
from typing import (
    TYPE_CHECKING,
    Any,
    Callable,
    Dict,
    Generator,
    Iterator,
    List,
    Optional,
)
from typing import OrderedDict as TOrderedDict
from typing import (
    Tuple,
    Type,
    Union,
)

from gevent import (
    Timeout,
    event,
)
from pydantic.v1 import (
    Field,
    create_model,
)
from typing_extensions import (
    Literal,
    Self,
)

<<<<<<< HEAD
from pydantic.v1 import BaseModel, Field, create_model
from mxcubecore.dispatcher import dispatcher
=======
>>>>>>> 70509128
from mxcubecore.CommandContainer import CommandContainer
from mxcubecore.dispatcher import dispatcher

if TYPE_CHECKING:
    from logging import Logger
<<<<<<< HEAD
=======

    from pydantic.v1 import BaseModel

>>>>>>> 70509128
    from .CommandContainer import CommandObject

__copyright__ = """ Copyright © 2010-2020 by the MXCuBE collaboration """
__license__ = "LGPLv3+"


@enum.unique
class HardwareObjectState(enum.Enum):
    """Enumeration of common states, shared between all HardwareObjects"""

    UNKNOWN = 0
    WARNING = 1
    BUSY = 2
    READY = 3
    FAULT = 4
    OFF = 5


class DefaultSpecificState(enum.Enum):
    """Placeholder enumeration for HardwareObject-specific states"""

    UNKNOWN = "UNKNOWN"


class ConfiguredObject:
    """Superclass for classes that take configuration from YAML files"""

    # Roles of defined objects and the category they belong to
    # NB the double underscore is deliberate - attribute must be hidden from subclasses
    __content_roles: List[str] = []

    # Procedure names - placeholder.
    # Will be replaced by a set in any subclasses that can contain procedures
    # Note that _procedure_names may *not* be set if it is already set in a superclass
    _procedure_names: Optional[List[str]] = None

    def __init__(self, name: str) -> None:
        """
        Args:
            name (str): Name.
        """

        self.name = name

        self._objects: TOrderedDict[str, Union[object, None]] = OrderedDict(
            (role, None) for role in self.all_roles
        )

    def _init(self) -> None:
        """Object initialisation - executed *before* loading contents"""
        pass

    def init(self) -> None:
        """Object initialisation - executed *after* loading contents"""
        pass

    def replace_object(self, role: str, new_object: object) -> None:
        """Replace already defined Object with a new one - for runtime use

        Args:
            role (str): Role name of contained Object
            new_object (object): New contained Object

        Raises:
            ValueError: If contained object role is unknown.
        """
        if role in self._objects:
            self._objects[role] = new_object
        else:
            raise ValueError("Unknown contained Object role: %s" % role)

    # NB this function must be re-implemented in nested subclasses
    @property
    def all_roles(self) -> Tuple[str]:
        """Tuple of all content object roles, in definition and loading order

        Returns:
            Tuple[str]: Content object roles
        """
        return tuple(self.__content_roles)

    @property
    def all_objects_by_role(self) -> TOrderedDict[str, Union[Self, None]]:
        """All contained Objects mapped by role (in specification order).

        Includes objects defined in subclasses.

        Returns:
            OrderedDict[str, Union[Self, None]]: Contained objects mapped by role.
        """
        return self._objects.copy()

    @property
    def procedures(self) -> TOrderedDict[str, Self]:
        """Procedures attached to this object mapped by name (in specification order).

        Returns:
            OrderedDict[str, Self]: Object procedures.
        """
        procedure_names = self.__class__._procedure_names
        result = OrderedDict()
        if procedure_names:
            for name in procedure_names:
                procedure = getattr(self, name)
                if procedure is not None:
                    result[name] = procedure

        return result


class PropertySet(dict):
    """Property Set"""

    def __init__(self) -> None:
        super().__init__()

        self.__properties_changed: Dict[str, Any] = {}
        self.__properties_path: Dict[str, Any] = {}

    def set_property_path(self, name: str, path: Union[str, Any]) -> None:
        """Set Property Path.

        Args:
            name (str): Name.
            path (Union[str, Any]): Path.
        """
        name = str(name)
        self.__properties_path[name] = path

    def get_properties_path(self) -> Iterator[tuple]:
        """Get Property Paths.

        Returns:
            Iterator[tuple]: Iterator for property paths.
        """
        return iter(self.__properties_path.items())

    def __setitem__(self, name: Union[str, Any], value: Union[str, Any]) -> None:
        name = str(name)

        if name in self and str(value) != str(self[name]):
            self.__properties_changed[name] = str(value)

        super().__setitem__(str(name), value)

    def get_changes(self) -> Generator[tuple, None, None]:
        """Get property changes since the last time checked.

        Yields:
            Generator[tuple, None, None]: Property changes.
        """
        for property_name, value in self.__properties_changed.items():
            yield (self.__properties_path[property_name], value)

        self.__properties_changed = {}  # reset changes at commit


class HardwareObjectNode:
    """Hardware Object Node"""

    user_file_directory: str

    def __init__(self, node_name: str) -> None:
        """
        Args:
            node_name (str): Node name.
        """
        self.__dict__["_property_set"] = PropertySet()
        self._property_set: PropertySet
        self.__objects_names: List[Union[str, None]] = []
        self.__objects: List[List[Union["HardwareObject", None]]] = []
        self._objects_by_role: Dict[str, "HardwareObject"] = {}
        self._path: str = ""
        self.__name: str = node_name
        self.__references: List[Tuple[str, str, str, int, int, int]] = []
        self._xml_path: Union[str, None] = None

    @staticmethod
    def set_user_file_directory(user_file_directory: str) -> None:
        """Set user file directory.

        Args:
            user_file_directory (str): User file directory path.
        """
        HardwareObjectNode.user_file_directory = user_file_directory

    def name(self) -> str:
        """Get node name.

        Returns:
            str: Name.
        """
        return self.__name

    def set_name(self, name: str) -> None:
        """Set node name

        Args:
            name (str): Name to set.
        """
        self.__name = name

    def get_roles(self) -> List[str]:
        """Get hardware object roles.

        Returns:
            List[str]: List of hardware object roles.
        """
        return list(self._objects_by_role.keys())

    def set_path(self, path: str) -> None:
        """Set the 'path' of the Hardware Object in the XML file describing it
        (the path follows the XPath syntax)

        Args:
            path (str): String representing the path of the Hardware Object in its file
        """
        self._path = path

    def get_xml_path(self) -> Union[str, None]:
        """Get XML file path.

        Returns:
            Union[str, None]: XML file path.
        """
        return self._xml_path

    def __iter__(self) -> Generator[Union["HardwareObject", None], None, None]:
        for i in range(len(self.__objects_names)):
            for object in self.__objects[i]:
                yield object

    def __len__(self) -> int:
        return sum(map(len, self.__objects))

    def __getattr__(self, attr: str) -> Any:
        if attr.startswith("__"):
            raise AttributeError(attr)

        try:
            return self.__dict__["_property_set"][attr]
        except KeyError:
            raise AttributeError(attr)

    def __setattr__(self, attr: str, value: Any) -> None:
        try:
            if attr not in self.__dict__ and attr in self._property_set:
                self.set_property(attr, value)
            else:
                self.__dict__[attr] = value
        except AttributeError:
            self.__dict__[attr] = value

    def __getitem__(
        self,
        key: Union[str, int],
    ) -> Union["HardwareObject", List[Union["HardwareObject", None]], None]:
        if isinstance(key, str):
            object_name = key

            try:
                index = self.__objects_names.index(object_name)
            except Exception:
                raise KeyError
            else:
                obj = self.__objects[index]
                if len(obj) == 1:
                    return obj[0]
                else:
                    return obj
        elif isinstance(key, int):
            index = key

            if index < len(self.__objects_names):
                obj = self.__objects[index]
                if len(obj) == 1:
                    return obj[0]
                else:
                    return obj
            else:
                raise IndexError
        else:
            raise TypeError

    def add_reference(
        self,
        name: str,
        reference: str,
        role: Union[str, None] = None,
    ) -> None:
        """Add hardware object reference.

        Args:
            name (str): Name.
            reference (str): Xpath reference.
            role (Union[str, None], optional): Role. Defaults to None.
        """
        role = str(role).lower()

        try:
            index = self.__objects_names.index(name)
        except ValueError:
            objects_names_index = len(self.__objects_names)
            self.__objects_names.append(None)
            objects_index = len(self.__objects)
            self.__objects.append(None)
            objects_index2 = -1
        else:
            objects_names_index = -1
            objects_index = index
            objects_index2 = len(self.__objects[index])
            self.__objects[index].append(None)

        self.__references.append(
            (reference, name, role, objects_names_index, objects_index, objects_index2)
        )

    def resolve_references(self) -> None:
        """Resolve hardware objects from defined references."""
        # NB Must be here - importing at top level leads to circular imports
        from .HardwareRepository import get_hardware_repository

        while len(self.__references) > 0:
            (
                reference,
                name,
                role,
                objects_names_index,
                objects_index,
                objects_index2,
            ) = self.__references.pop()

            hw_object = get_hardware_repository().get_hardware_object(reference)

            if hw_object is not None:
                self._objects_by_role[role] = hw_object
                hw_object.__role = role

                if objects_names_index >= 0:
                    self.__objects_names[objects_names_index] = role
                    self.__objects[objects_index] = [hw_object]
                else:
                    self.__objects[objects_index][objects_index2] = hw_object
            else:
                if objects_names_index >= 0:
                    del self.__objects_names[objects_names_index]
                    del self.__objects[objects_index]
                else:
                    del self.__objects[objects_index][objects_index2]
                    if len(self.__objects[objects_index]) == 0:
                        del self.__objects[objects_index]

        for hw_object in self:
            hw_object.resolve_references()

    def add_object(
        self,
        name: str,
        hw_object: Union["HardwareObject", None],
        role: Optional[str] = None,
    ) -> None:
        """Add hardware object mapped by name.

        Args:
            name (str): Name.
            hw_object (Union[HardwareObject, None]): Hardware object.
            role (Optional[str], optional): Role. Defaults to None.
        """
        if hw_object is None:
            return None
        elif role is not None:
            role = str(role).lower()
            self._objects_by_role[role] = hw_object
            hw_object.__role = role

        try:
            index = self.__objects_names.index(name)
        except ValueError:
            self.__objects_names.append(name)
            self.__objects.append([hw_object])
        else:
            self.__objects[index].append(hw_object)

    def has_object(self, object_name: str) -> bool:
        """Check if has hardware object by name.

        Args:
            object_name (str): Name.

        Returns:
            bool: True if object name in hardware object node, otherwise False.
        """
        return object_name in self.__objects_names

    def get_objects(
        self,
        object_name: str,
    ) -> Generator[Union["HardwareObject", None], None, None]:
        """Get hardware objects by name.

        Args:
            object_name (str): Name.

        Yields:
            Union[HardwareObject, None]: Hardware object.
        """
        try:
            index = self.__objects_names.index(object_name)
        except ValueError:
            pass
        else:
            for obj in self.__objects[index]:
                yield obj

    def get_object_by_role(self, role: str) -> Union["HardwareObject", None]:
        """Get hardware object by role.

        Args:
            role (str): Role.

        Returns:
            Union[HardwareObject, None]: Hardware object.
        """
        role = str(role).lower()
        objects = [self]

        for curr in objects:
            result = curr._objects_by_role.get(role)
            if result is None:
                objects.extend(obj for obj in curr if obj)

            else:
                return result

    def objects_names(self) -> List[Union[str, None]]:
        """Return hardware object names.

        Returns:
            List[Union[str, None]]: List of hardware object names.
        """
        return self.__objects_names[:]

    def set_property(self, name: str, value: Any) -> None:
        """Set property value.

        Args:
            name (str): Name.
            value (Any): Value.
        """
        name = str(name)
        value = str(value)

        if value == "None":
            value = None
        else:
            #
            # try to convert buffer to the appropriate type
            #
            try:
                value = int(value)
            except Exception:
                try:
                    value = float(value)
                except Exception:
                    if value == "True":
                        value = True
                    elif value == "False":
                        value = False

        self._property_set[name] = value
        self._property_set.set_property_path(name, self._path + "/" + str(name))

    def get_property(self, name: str, default_value: Optional[Any] = None) -> Any:
        """Get property value.

        Args:
            name (str): Name
            default_value (Optional[Any], optional): Default value. Defaults to None.

        Returns:
            Any: Property value.
        """
        return self._property_set.get(str(name), default_value)

    def get_properties(self) -> PropertySet:
        """Get properties.

        Returns:
            PropertySet: Properties.
        """
        return self._property_set

    def print_log(
        self,
        log_type: str = "HWR",
        level: str = "debug",
        msg: str = "",
    ) -> None:
        """Print message to logger.

        Args:
            log_type (str, optional): Logger type. Defaults to "HWR".
            level (str, optional): Logger level. Defaults to "debug".
            msg (str, optional): Message to log. Defaults to "".
        """
        if hasattr(logging.getLogger(log_type), level):
            getattr(logging.getLogger(log_type), level)(msg)


class HardwareObjectMixin(CommandContainer):
    """Functionality for either xml- or yaml-configured HardwareObjects

    Signals emited:

        - stateChanged

        - specificStateChanged
    """

    #: enum.Enum: General states, shared between all HardwareObjects. Do *not* overridde
    STATES = HardwareObjectState

    #: enum.Enum: Placeholder for HardwareObject-specific states. To be overridden
    SPECIFIC_STATES = DefaultSpecificState

    def __init__(self) -> None:
        CommandContainer.__init__(self)

        # Container for connections to HardwareObject
        self.connect_dict: Dict[str, Dict[str, Any]] = {}
        # event to handle waiting for object to be ready
        self._ready_event: event.Event = event.Event()
        # Internal general state attribute, used to check for state changes
        self._state: Union[HardwareObjectState, None] = None
        # Internal object-specific state attribute, used to check for state changes
        self._specific_state: Union[Any, None] = None

        # Dictionary on the form:
        # key: The exporterd member function name
        # value: The arguments of the exported member
        self._exports: Dict[str, Any] = {}

        # Dictionary containing list Pydantic models for each of the exported member
        # functions arguemnts. The key is the member name and the value a list of the
        # pydantic models.
        self._pydantic_models: Dict[str, Type["BaseModel"]] = {}

        # Dictionary on the form:
        # key: The exporterd member function name
        # value: dictionary on the form {signautre: [<arguments>] schema:<JSONSchema>}
        self._exported_attributes: Dict[str, Any] = {}

        # List of member names (methods) to be exported (Set at configuration stage)
        self._exports_config_list = []

    def __bool__(self) -> Literal[True]:
        return True

    def __nonzero__(self) -> Literal[True]:
        return True

    def _init(self) -> None:
        """'protected' post-initialization method. Override as needed.

        For ConfiguredObjects called before loading contained objects
        """
        self.update_state(self.STATES.UNKNOWN)

    def init(self) -> None:
        """'public' post-initialization method. Override as needed.

        For ConfiguredObjects called after loading contained objects.
        """
        self._exports = dict.fromkeys(self._exports_config_list, {})

        # Add methods that are exported programatically
        for attr_name in dir(self):
            _attr = getattr(self, attr_name)

            if getattr(_attr, "__exported__", False):
                self._exports[attr_name] = []

        if self._exports:
            self._get_type_annotations()

    def _get_type_annotations(self) -> None:
        """Retrieve typehints and create pydantic models for each argument."""
        _models = {}

        for attr_name, _ in self._exports.items():
            self._exported_attributes[attr_name] = {}
            self._exports[attr_name] = []
            self._pydantic_models[attr_name] = {}
            fdict = {}

            try:
                _attr = getattr(self, attr_name)
            except AttributeError:
                logging.getLogger("HWR").error(
                    f"{attr_name} configured as exported for {self.name} but not implemented"
                )
                continue

            for _n, _t in typing.get_type_hints(_attr).items():
                # Skipp return typehint
                if _n != "return":
                    self._exports[attr_name].append(_n)
                    fdict[_n] = (_t, Field(alias=_n))

            _models[attr_name] = (
                create_model(attr_name, **fdict),
                Field(alias=attr_name),
            )

            self._pydantic_models[attr_name] = _models[attr_name][0]
            self._exported_attributes[attr_name]["display"] = True
            self._exported_attributes[attr_name]["signature"] = self._exports[attr_name]
            self._exported_attributes[attr_name]["schema"] = self._pydantic_models[
                attr_name
            ].schema_json()

        model = create_model(self.__class__.__name__, **_models)
        self._pydantic_models["all"] = model

    def execute_exported_command(self, cmd_name: str, args: Dict[str, Any]) -> Any:
        """Execute exported command.

        Args:
            cmd_name (str): Command name.
            args (Dict[str, Any]): Command arguments.

        Returns:
            Any: Command execution output.
        """
        if cmd_name in self._exports.keys():
            cmd = getattr(self, cmd_name)
        else:
            self.log.info(
                f"Command {cmd_name} not exported, check type hints and configuration file"
            )

        return cmd(**args)

    @property
    def pydantic_model(self) -> Dict[str, Type["BaseModel"]]:
        """Get object Pydantic models.

        Returns:
            Dict[str, Type[BaseModel]]: Pydantic models for object.
        """
        return self._pydantic_models

    @property
    def exported_attributes(self) -> Dict[str, Any]:
        """Get exported attributes.

        Returns:
            Dict[str, Any]: Dictionary containing the method signature and JSONSchema.
            Follows the format;
            ```python
            {
                "schema": <JSONSchema string>,
                "signaure": <list of argument names>,
            }
            ```
        """
        return self._exported_attributes

    def abort(self) -> None:
        """Immediately terminate HardwareObject action.

        Should not happen in state READY.
        """
        if self.get_state() is self.STATES.READY:
            return

        # When overriding put active code here

    def stop(self) -> None:
        """Gentler (?) alternative to abort.

        Override as necessary to implement.
        """
        self.abort()

    def get_state(self) -> HardwareObjectState:
        """Getter for state attribute.

        Implementations must query the hardware directly, to ensure current results.

        Returns:
            HardwareObjectState: Current state.
        """
        return self._state

    def get_specific_state(self) -> Union[Any, None]:
        """Getter for specific_state attribute. Override if needed.

        Returns:
            Union[Any, None]: Specific state enum or None.
        """
        return self._specific_state

    def wait_ready(self, timeout: Optional[float] = None) -> None:
        """Wait timeout seconds till object is ready.

        If timeout is None: wait forever.

        Args:
            timeout (Optional[float], optional): Timeout (seconds). Defaults to None.
        """
        with Timeout(timeout, RuntimeError("Timeout waiting for status ready")):
            self._ready_event.wait(timeout=timeout)

    def is_ready(self) -> bool:
        """Convenience function: Check if the object state is READY.

        The same effect could be achieved with
        ```python
        self.get_state() == self.STATES.READY
        ```

        Returns:
            bool: True if ready, otherwise False.
        """
        return self._ready_event.is_set()

    def set_is_ready(self, value: bool):
        warnings.warn(
            "set_is_ready method ported from Device is Deprecated and will be removed",
            DeprecationWarning,
        )
        if value:
            self.update_state(HardwareObjectState.READY)
        else:
            self.update_state(HardwareObjectState.OFF)

    def update_state(self, state: Optional[HardwareObjectState] = None) -> None:
        """Update self._state, and emit signal stateChanged if the state has changed.

        Args:
            state (Optional[HardwareObjectState], optional): State. Defaults to None.

        Raises:
            ValueError: If state specified is invalid.
        """
        if state is None:
            state = self.get_state()

        is_set = self._ready_event.is_set()

        if state == self.STATES.READY:
            if not is_set:
                self._ready_event.set()
        elif not isinstance(state, self.STATES):
            raise ValueError("Attempt to update to illegal state: %s" % state)
        elif is_set:
            self._ready_event.clear()

        if state != self._state:
            self._state = state
            self.emit("stateChanged", (self._state,))

    def update_specific_state(self, state: Optional[Any] = None) -> None:
        """Update self._specific_state, and emit specificStateChanged if appropriate.

        Args:
            state (Optional[Any], optional): Specific state - the enumeration will be
            specific for each HardwareObject class. Defaults to None.

        Raises:
            ValueError: If state specified is invalid.
        """
        if state is None:
            state = self.get_specific_state()
        if state != self._specific_state:
            if not isinstance(state, self.SPECIFIC_STATES):
                raise ValueError(
                    "Attempt to update to illegal specific state: %s" % state
                )

            self._specific_state = state
            self.emit("specificStateChanged", (state,))

    def re_emit_values(self) -> None:
        """Update values for all internal attributes

        Should be expanded in subclasse with more updatable attributes
        (e.g. value, limits)
        """
        self.update_state()
        self.update_specific_state()

    def force_emit_signals(self) -> None:
        """Emits all hardware object signals

        The method is called from the gui via beamline object to ensure that bricks have values
        after the initialization.
        Problem arrise when a hardware object is used by several bricks.
        If first brick connects to some signal emited by a brick then
        other bricks connecting to the same signal will not receive the
        values on the startup.
        The easiest solution is to call force_emit_signals method directly
        after the initialization of the beamline object
        """
        pass

    # Moved from HardwareObjectNode
    def clear_gevent(self) -> None:
        """Clear gevent tasks, called when disconnecting a HardwareObject.

        Override in subclasses as needed.
        """
        self.update_state(self.STATES.UNKNOWN)

    # Signal handling functions:
    def emit(self, signal: Union[str, object, Any], *args) -> None:
        """Emit signal. Accepts both multiple args and a single tuple of args.

        TODO: This function would be unnecessary if all callers used
        ```python
        dispatcher.send(signal, self, *argtuple)
        ```

        Args:
            signal (Union[str, object, Any]): In practice a string, or dispatcher.
            *args (tuple): Arguments sent with signal.
        """

        signal = str(signal)

        if len(args) == 1:
            if isinstance(args[0], tuple):
                args = args[0]
        dispatcher.send(signal, self, *args)

    def connect(
        self,
        sender: Union[str, object, Any],
        signal: Union[str, Any],
        slot: Optional[Callable] = None,
    ) -> None:
        """Connect a signal sent by self to a slot.

        The functions provides syntactic sugar ; Instead of
        ```python
        self.connect(self, "signal", slot)
        ```
        it is possible to do
        ```python
        self.connect("signal", slot)
        ```

        TODO: This would be much nicer if refactored as
        ```python
        def connect(self, signal, slot, sender=None)
        ```

        Args:
            sender (Union[str, object, Any]): If a string, interprted as the signal.
            signal (Union[str, Any]): In practice a string, or dispatcher.
            Any if sender is a string interpreted as the slot.
            slot (Optional[Callable], optional): In practice a functon or method.
            Defaults to None.

        Raises:
            ValueError: If slot is None and "sender" parameter is not a string.
        """

        if slot is None:
            if isinstance(sender, str):
                slot = signal
                signal = sender
                sender = self
            else:
                raise ValueError("invalid slot (None)")

        signal = str(signal)

        dispatcher.connect(slot, signal, sender)

        self.connect_dict[sender] = {"signal": signal, "slot": slot}

        if hasattr(sender, "connect_notify"):
            sender.connect_notify(signal)

    def disconnect(
        self,
        sender: Union[str, object, Any],
        signal: Union[str, Any],
        slot: Optional[Callable] = None,
    ) -> None:
        """Disconnect a signal sent by self to a slot.

        The functions provides syntactic sugar ; Instead of
        ```python
        self.connect(self, "signal", slot)
        ```
        it is possible to do
        ```python
        self.connect("signal", slot)
        ```

        TODO: This would be much nicer if refactored as
        ```python
        def disconnect(self, signal, slot, sender=None): ...
        ```

        Args:
            sender (Union[str, object, Any]): If a string, interprted as the signal.
            signal (Union[str, Any]): In practice a string, or dispatcher.
            Any if sender is a string interpreted as the slot.
            slot (Optional[Callable], optional): In practice a functon or method.
            Defaults to None.

        Raises:
            ValueError: If slot is None and "sender" parameter is not a string.
        """
        if slot is None:
            if isinstance(sender, str):
                slot = signal
                signal = sender
                sender = self
            else:
                raise ValueError("invalid slot (None)")

        signal = str(signal)

        dispatcher.disconnect(slot, signal, sender)

        if hasattr(sender, "disconnect_notify"):
            sender.disconnect_notify(signal)

    # def connect_notify(self, signal):
    #     pass
    #
    # def disconnect_notify(self, signal):
    #     pass


class HardwareObject(HardwareObjectNode, HardwareObjectMixin):
    """Xml-configured hardware object"""

    def __init__(self, rootName: str) -> None:
        """
        Args:
            rootName (str): Name.
        """
        HardwareObjectNode.__init__(self, rootName)
        HardwareObjectMixin.__init__(self)
        self.log: "Logger" = logging.getLogger("HWR").getChild(self.__class__.__name__)
        self.user_log: "Logger" = logging.getLogger("user_log_level")
        self.__exports: Dict[str, Any] = {}
        self.__pydantic_models: Dict[str, Type["BaseModel"]] = {}
        self._exported_attributes: Dict[str, Any] = {}
        self._exports_config_list = []

    @property
    def exported_attributes(self) -> Dict[str, Any]:
        """Get exported attributes.

        Returns:
            Dict[str, Any]: Exported attributes.
        """
        return self._exported_attributes

    def init(self) -> None:
        """Hardware object init."""
        self._exports_config_list.extend(
            ast.literal_eval(self.get_property("exports", "[]").strip())
        )
        HardwareObjectMixin.init(self)

    def __getstate__(self) -> str:
        return self.name()

    def __setstate__(self, name: str) -> None:
        # NB Must be here - importing at top level leads to circular imports
        from .HardwareRepository import get_hardware_repository

        obj = get_hardware_repository().get_hardware_object(name)
        self.__dict__.update(obj.__dict__)

    def __getattr__(self, attr: str) -> Union["CommandObject", Any]:
        if attr.startswith("__"):
            raise AttributeError(attr)

        try:
            return CommandContainer.__getattr__(self, attr)
        except AttributeError:
            try:
                return HardwareObjectNode.__getattr__(self, attr)
            except AttributeError:
                raise AttributeError(attr)

    def commit_changes(self) -> None:
        """Commit last changes back to configuration."""

        # NB Must be here - importing at top level leads to circular imports
        from .HardwareRepository import get_hardware_repository

        def get_changes(node: Self) -> Union[list, List[tuple], Any]:
            updates = list(node._property_set.get_changes())
            if node:
                for subnode in node:
                    updates += get_changes(subnode)

            if isinstance(node, HardwareObject):
                if updates:
                    get_hardware_repository().update(node.name(), updates)
                return []
            else:
                return updates

        get_changes(self)

    def rewrite_xml(self, xml: Union[bytes, Any]) -> None:
        """Rewrite XML conifguration file.

        Args:
            xml (Union[bytes, Any]): XML source to write to file.
        """

        # NB Must be here - importing at top level leads to circular imports
        from .HardwareRepository import get_hardware_repository

        get_hardware_repository().rewrite_xml(self.name(), xml)

    def xml_source(self) -> Union[str, Any]:
        """Get XML configuration source.

        Returns:
            Union[str, Any]: XML source.
        """

        # NB Must be here - importing at top level leads to circular imports
        from .HardwareRepository import get_hardware_repository

        return get_hardware_repository().xml_source[self.name()]


class HardwareObjectYaml(ConfiguredObject, HardwareObjectMixin):
    """Yaml-configured hardware object.

    For use when we move configuration out of xml and into yaml.

    The class is needed only to provide a single superclass
    that combines ConfiguredObject and HardwareObjectMixin"""

    def __init__(self, name: str) -> None:
        """
        Args:
            name (str): Name.
        """
        ConfiguredObject.__init__(self, name)
        HardwareObjectMixin.__init__(self)


class Procedure(HardwareObject):
    """Procedure"""

    def __init__(self, name: str) -> None:
        """
        Args:
            name (str): Name.
        """
        HardwareObject.__init__(self, name)

    def userName(self) -> str:
        """Get procedure user name.

        Returns:
            str: Username.
        """
        uname = self.get_property("username")
        if uname is None:
            return str(self.name())
        else:
            return uname

    def GUI(self, parent: Any) -> None:
        pass


class Device(HardwareObject):
    """Old superclass for devices

    Signals:

        - "deviceReady"

        - "deviceNotReady"

    NB Deprecated - should be replaced by AbstractActuator"""

    (NOTREADY, READY) = (0, 1)  # device states

    def __init_subclass__(cls, **kwargs):
        warnings.warn(
            f"{cls.__name__} will be deprecated.", DeprecationWarning, stacklevel=2
        )
        super().__init_subclass__(**kwargs)

    def __init__(self, name):
        warnings.warn(
            "class Device is Deprecated and will be removed",
            DeprecationWarning,
        )
        HardwareObject.__init__(self, name)

        self.state = Device.NOTREADY

    def set_is_ready(self, ready):
        if ready and self.state == Device.NOTREADY:
            self.state = Device.READY
            self.emit("deviceReady")
        elif not ready and self.state == Device.READY:
            self.state = Device.NOTREADY
            self.emit("deviceNotReady")

    def is_ready(self):
        return self.state == Device.READY

    def userName(self):
        # TODO standardise on 'username' or 'user_name' globaly
        uname = self.get_property("username")
        if uname is None:
            return str(self.name())
        else:
            return uname


class DeviceContainer:
    """Device ocntainer class - old style

    NB Deprecated. Once DeviceContainerNode is removed,
    this clould be merged into Equipment"""

    def __init__(self):
        pass

    def get_devices(self):
        devices = []

        for item in dir(self):
            if isinstance(item, Device):
                devices.append(item)
            elif isinstance(item, DeviceContainer):
                devices += item.get_devices()

        return devices

    def get_device(self, device_name):
        devices = self.get_devices()

        for device in devices:
            if str(device.name()) == device_name:
                return device

    def get_device_by_role(self, role):
        # TODO This gives a pylint error, since get_object_by_roleis not in a superclass
        # it is available in the subclases that use this, but fixing this
        # would make more sense in connection with a general refactoring of
        # Device / DeciveContainer/Equipment
        item = self.get_object_by_role(role)

        if isinstance(item, Device):
            return item

    def clear_gevent(self):
        pass


class DeviceContainerNode(HardwareObjectNode, DeviceContainer):
    """Class serves solely to provide a single supercalss
    combining HardwareObjectNode and DeviceContaine

    TODO.This class is Deprecated.

    it is only used once,
    in HardwareObjectFileParser.HardwareObjectHandler.startElement
    And that use looks like it could be replaced by something else"""


class Equipment(HardwareObject, DeviceContainer):
    """Equipment class -old style

    Signals:

        - equipmentReady"

        - "equipmentNotReady"

    NB This class needs refactoring. Since many (soon: all??) contained
     objects are no longer of class Device, the code in here is unlikely to work."""

    def __init_subclass__(cls, **kwargs):
        warnings.warn(
            f"{cls.__name__} will be deprecated.", DeprecationWarning, stacklevel=2
        )
        super().__init_subclass__(**kwargs)

    def __init__(self, name):
        HardwareObject.__init__(self, name)
        DeviceContainer.__init__(self)
        warnings.warn(
            "class Equipment is Deprecated and will be removed",
            DeprecationWarning,
        )

        self.__ready = None

    def _init(self):
        for device in self.get_devices():
            self.connect(device, "deviceReady", self.__device_ready)
            self.connect(device, "deviceNotReady", self.__device_not_ready)

        self.__device_ready()

    def __device_ready(self):
        ready = True
        for device in self.get_devices():
            ready = ready and device.is_ready()
            if not ready:
                break

        if self.__ready != ready:
            self.__ready = ready

            if self.is_ready():
                self.emit("equipmentReady")
            else:
                self.emit("equipmentNotReady")

    def __device_not_ready(self):
        if self.__ready:
            self.__ready = False
            self.emit("equipmentNotReady")

    def is_ready(self):
        return self.is_valid() and self.__ready

    def is_valid(self):
        return True

    def userName(self):
        uname = self.get_property("username")
        if uname is None:
            return str(self.name())
        else:
            return uname


class Null:
    """
    This class ignores all parameters passed when constructing or
    calling instances and traps all attribute and method requests.
    Instances of it always (and reliably) do 'nothing'.

    The code might benefit from implementing some further special
    Python methods depending on the context in which its instances
    are used. Especially when comparing and coercing Null objects
    the respective methods' iimplementation will depend very much
    on the environment and, hence, these special methods are not
    provided here.
    """

    def __init__(self, *args, **kwargs):
        "Ignore parameters."
        return None

    def __call__(self, *args, **kwargs):
        "Ignore method calls."
        return self

    def __bool__(self):
        return 0

    def __getattr__(self, mname):
        "Ignore attribute requests."
        return self

    def __setattr__(self, name, value):
        "Ignore attribute setting."
        return self

    def __delattr__(self, name):
        "Ignore deleting attributes."
        return self

    def __repr__(self):
        "Return a string representation."
        return "<Null>"

    def __str__(self):
        "Convert to a string and return it."
        return "Null"<|MERGE_RESOLUTION|>--- conflicted
+++ resolved
@@ -23,13 +23,9 @@
 import ast
 import enum
 import logging
-<<<<<<< HEAD
-from gevent import event, Timeout
-=======
 import typing
 import warnings
 from collections import OrderedDict
->>>>>>> 70509128
 from typing import (
     TYPE_CHECKING,
     Any,
@@ -60,22 +56,14 @@
     Self,
 )
 
-<<<<<<< HEAD
-from pydantic.v1 import BaseModel, Field, create_model
-from mxcubecore.dispatcher import dispatcher
-=======
->>>>>>> 70509128
 from mxcubecore.CommandContainer import CommandContainer
 from mxcubecore.dispatcher import dispatcher
 
 if TYPE_CHECKING:
     from logging import Logger
-<<<<<<< HEAD
-=======
 
     from pydantic.v1 import BaseModel
 
->>>>>>> 70509128
     from .CommandContainer import CommandObject
 
 __copyright__ = """ Copyright © 2010-2020 by the MXCuBE collaboration """
