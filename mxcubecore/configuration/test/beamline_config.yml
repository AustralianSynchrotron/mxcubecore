# The class to initialise, and init parameters
_initialise_class:
    class: HardwareRepository.HardwareObjects.Beamline.Beamline
    # Further key-value pairs here will be passed to the class init
#    mode: devel

# objects
#
# Eventually all objects should use the yaml config system like Beamline,
# but for now we can leave them as xml
#
# NBNB some objects that do not currently have their own config files
# would need those added (e.g. the centring methods)
#
_objects:
    # The !!o0map and the lines starting with '- ' give you an *ordered* dictionary
    # And thus a reproducible loading order
    !!omap
    # The values are the file paths to the configuration file for the
    # object, relative to the configuration file path(s)
    #
    # NB - the order is *NOT* arbitrary, as signal connnections are set
    # on one object that require the other to be already loaded.
    #
    # Hardware:
    #- session: session.xml
    #- machine_info: mach-info-mockup.xml
    - transmission: transmission-mockup.xml
    - energy: energy-mockup.xml
    #- beam: beam-info.xml
    #- flux: flux-mockup.xml
    - detector: detector-mockup.xml
    #- resolution: resolution-mockup.xml
    #- hutch_interlock: door-interlock-mockup.xml
    #- safety_shutter: safety-shutter-mockup.xml
    #- fast_shutter: shutter-mockup.xml
<<<<<<< HEAD
    - sample_changer: sample-changer-mockup.xml
=======
    #- sample_changer: sc-mockup.xml
    - motor: motor-mockup.xml
>>>>>>> 7e107fb3
    # NBNB TODO remove plate_manipulater and treat as another smaple changer
    #- plate_manipulator: plate-manipulator.xml
    #- diffractometer: mini-diff-mockup.xml
    #- microscope: graphics.xml
    #- lims: lims-client-mockup.xml
    #- queue_manager: queue.xml
    #- queue_model: queue-model.xml
    # Procedures:
    #- collect: mxcollect.xml
    #- xrf_spectrum: xrf-spectrum-mockup.xml
    #- energy_scan: energyscan-mockup.xml
#    - imaging: xray-imaging.xml # Only in EMBL as of 201907
    #- gphl_workflow: gphl-workflow.xml
    #- gphl_connection: gphl-setup.xml
    # - centring: centring.xml
    # Analysis:
    #- offline_processing: auto-processing-mockup.xml
    #- online_processing: parallel-processing.xml
    #- characterisation: data-analysis.xml
    # - beam_realign: # Skipped - optional
    - mock_procedure: mock_procedure.yml
# Non-object attributes:
advanced_methods:
  - MeshScan
  - XrayCentering
tunable_wavelength: true
disable_num_passes: false
run_processing_parallel: false
run_number: 1

default_acquisition_parameters:
    default:
        # Default values, also used for standard acquisition.
        # Values not given in other dictionaries are taken from here
        exp_time: 0.04              # (s) exposure time
        osc_start: 0.0              # (degrees) Only used if no current angle found
        osc_range: 0.1              # (degrees)
        num_passes: 1               # (int)
        first_image: 1              # (int)
        overlap: 0
        num_images: 1               # (int)
        # detector_binning_mode: 1          # Removed as not in practice used.
        inverse_beam: false         # (bool)
        take_dark_current: true     # (bool)
        skip_existing_images: true  # (bool)
        take_snapshots: true        # (bool)

    helical:
        # Defaults for helical scan. Missing values are taken from default
        num_images: 100

    characterisation:
        # Defaults for chareacterisation. Missing values are taken from default
        osc_range: 1

    advanced:
        # Defaults for 'advanced' acquisition. Missing values are taken from default
        osc_range: 0.5
        num_images: 100

acquisition_limit_values:
    exposure_time:     # (s)
        - 0.04
        - 6000.0
    osc_range:         # (degrees)
        - -1000.0
        - 10000.0
    number_of_images:  # (int)
        - 1
        - 99999
    kappa:             # (degrees)
        - 0.0
        - 180.0
#    kappa_phi:         # (degrees)
#        - 0.0
#        - 360.0<|MERGE_RESOLUTION|>--- conflicted
+++ resolved
@@ -34,12 +34,8 @@
     #- hutch_interlock: door-interlock-mockup.xml
     #- safety_shutter: safety-shutter-mockup.xml
     #- fast_shutter: shutter-mockup.xml
-<<<<<<< HEAD
     - sample_changer: sample-changer-mockup.xml
-=======
-    #- sample_changer: sc-mockup.xml
     - motor: motor-mockup.xml
->>>>>>> 7e107fb3
     # NBNB TODO remove plate_manipulater and treat as another smaple changer
     #- plate_manipulator: plate-manipulator.xml
     #- diffractometer: mini-diff-mockup.xml
