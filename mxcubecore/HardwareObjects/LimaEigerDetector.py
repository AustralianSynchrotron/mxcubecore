import gevent
import time
import os
import math
from HardwareRepository.TaskUtils import task
import logging
from HardwareRepository import HardwareRepository as HWR

from HardwareRepository.HardwareObjects.abstract.AbstractDetector import (
    AbstractDetector
)


class LimaEigerDetector(AbstractDetector):
    def __init__(self, name):
        AbstractDetector.__init__(self, name)
        self.binning_mode = 1

    def init(self):
        AbstractDetector.init(self)

        self.header = dict()

        lima_device = self.getProperty("lima_device")
        eiger_device = self.getProperty("eiger_device")

        for channel_name in (
            "acq_status",
            "acq_trigger_mode",
            "acq_nb_sequences",
            "saving_mode",
            "acq_nb_frames",
            "acq_expo_time",
            "saving_directory",
            "saving_prefix",
            "saving_suffix",
            "saving_next_number",
            "saving_index_format",
            "saving_format",
            "saving_overwrite_policy",
            "last_image_saved",
            "saving_frame_per_file",
            "saving_managed_mode",
        ):
            self.add_channel(
                {"type": "tango", "name": channel_name, "tangoname": lima_device},
                channel_name,
            )

        for channel_name in ("photon_energy",):
            self.add_channel(
                {"type": "tango", "name": channel_name, "tangoname": eiger_device},
                channel_name,
            )

        self.add_command(
            {"type": "tango", "name": "prepare_acq", "tangoname": lima_device},
            "prepareAcq",
        )
        self.add_command(
            {"type": "tango", "name": "start_acq", "tangoname": lima_device}, "startAcq"
        )
        self.add_command(
            {"type": "tango", "name": "stop_acq", "tangoname": lima_device}, "stopAcq"
        )
        self.add_command(
            {"type": "tango", "name": "reset", "tangoname": lima_device}, "reset"
        )
        self.add_channel(
            {"type": "tango", "name": "set_image_header", "tangoname": lima_device},
            "saving_common_header",
        )

        self.get_command_object("prepare_acq").init_device()
        self.get_command_object("prepare_acq").device.set_timeout_millis(5 * 60 * 1000)
        self.get_channel_object("photon_energy").init_device()
        self._emit_status()

    def has_shutterless(self):
        return True

    def wait_ready(self, timeout=30):
        acq_status_chan = self.get_channel_object("acq_status")
        with gevent.Timeout(timeout, RuntimeError("Detector not ready")):
            while acq_status_chan.getValue() != "Ready":
                time.sleep(1)

    def last_image_saved(self):
        # return 0
        return self.get_channel_object("last_image_saved").getValue() + 1

    def get_deadtime(self):
        return float(self.getProperty("deadtime"))

    def prepare_acquisition(
        self,
        take_dark,
        start,
        osc_range,
        exptime,
        npass,
        number_of_images,
        comment,
        mesh,
        mesh_num_lines
    ):        
        diffractometer_positions = HWR.beamline.diffractometer.get_positions()
        self.start_angles = list()
        for i in range(number_of_images):
            self.start_angles.append("%0.4f deg." % (start + osc_range * i))
        self.header["file_comments"] = comment
        self.header["N_oscillations"] = number_of_images
        self.header["Oscillation_axis"] = "omega"
        self.header["Chi"] = "0.0000 deg."
        try:
            self.header["Phi"] = "%0.4f deg." % diffractometer_positions.get(
                "kappa_phi", -9999
            )
            self.header["Kappa"] = "%0.4f deg." % diffractometer_positions.get(
                "kappa", -9999
            )
        except Exception:
            self.header["Phi"] = "0.0000 deg."
            self.header["Kappa"] = "0.0000 deg."
        self.header["Alpha"] = "0.0000 deg."
        self.header["Polarization"] = HWR.beamline.collect.bl_config.polarisation
        self.header["Detector_2theta"] = "0.0000 deg."
        self.header["Angle_increment"] = "%0.4f deg." % osc_range
        self.header["Transmission"] = HWR.beamline.transmission.get_value()
        self.header["Flux"] = HWR.beamline.flux.get_value()
        self.header["Detector_Voffset"] = "0.0000 m"
        self.header["Energy_range"] = "(0, 0) eV"
        self.header["Trim_directory:"] = "(nil)"
        self.header["Flat_field:"] = "(nil)"
        self.header["Excluded_pixels:"] = " badpix_mask.tif"
        self.header["N_excluded_pixels:"] = "= 321"
        self.header["Threshold_setting"] = (
            "%d eV" % self.get_channel_object("photon_energy").getValue()
        )
        self.header["Count_cutoff"] = "1048500"
        self.header["Tau"] = "= 0 s"
        self.header["Exposure_period"] = "%f s" % (exptime + self.get_deadtime())
        self.header["Exposure_time"] = "%f s" % exptime

        beam_x, beam_y = HWR.beamline.detector.get_beam_position()
        header_info = [
            "beam_center_x=%s" % (beam_x / 7.5000003562308848e-02),
            "beam_center_y=%s" % (beam_y / 7.5000003562308848e-02),
            "wavelength=%s" % HWR.beamline.energy.get_wavelength(),
            "detector_distance=%s"
            % (HWR.beamline.detector.distance.get_value() / 1000.0),
            "omega_start=%0.4f" % start,
            "omega_increment=%0.4f" % osc_range,
        ]
        self.get_channel_object("set_image_header").setValue(header_info)

        self.stop()
        self.wait_ready()

        self.set_energy_threshold(HWR.beamline.energy.get_value())

        if osc_range < 1e-4:
            self.set_channel_value("acq_trigger_mode", "INTERNAL_TRIGGER")
        elif mesh:
            self.get_channel_object("acq_trigger_mode").setValue("EXTERNAL_TRIGGER_SEQUENCES")
            self.get_channel_object("acq_nb_sequences").setValue(mesh_num_lines)
        else:
            self.set_channel_value("acq_trigger_mode", "EXTERNAL_TRIGGER")

        self.get_channel_object("saving_frame_per_file").setValue(
            min(100, number_of_images)
        )
        self.get_channel_object("saving_mode").setValue("AUTO_FRAME")
        logging.info("Acq. nb frames = %d", number_of_images)
        self.get_channel_object("acq_nb_frames").setValue(number_of_images)
        self.get_channel_object("acq_expo_time").setValue(exptime)
        self.get_channel_object("saving_overwrite_policy").setValue("OVERWRITE")
        self.get_channel_object("saving_managed_mode").setValue("HARDWARE")

    def set_energy_threshold(self, energy):
        minE = self.getProperty("minE")
        if energy < minE:
            energy = minE

        working_energy_chan = self.get_channel_object("photon_energy")
        working_energy = working_energy_chan.getValue() / 1000.0
        if math.fabs(working_energy - energy) > 0.1:
            egy = int(energy * 1000.0)
            working_energy_chan.setValue(egy)

    @task
    def set_detector_filenames(self, frame_number, start, filename):
        prefix, suffix = os.path.splitext(os.path.basename(filename))
        prefix = "_".join(prefix.split("_")[:-1]) + "_"
        dirname = os.path.dirname(filename)
        if dirname.startswith(os.path.sep):
            dirname = dirname[len(os.path.sep) :]

        saving_directory = os.path.join(self.getProperty("buffer"), dirname)

        self.wait_ready()

        self.get_channel_object("saving_directory").setValue(saving_directory)
        self.get_channel_object("saving_prefix").setValue(
            prefix + "%01d" % frame_number
        )
        self.get_channel_object("saving_suffix").setValue(suffix)
        # self.get_channel_object("saving_next_number").setValue(frame_number)
        # self.get_channel_object("saving_index_format").setValue("%04d")
        self.get_channel_object("saving_format").setValue("HDF5")

    def start_acquisition(self):
        logging.getLogger("user_level_log").info("Preparing acquisition")
        self.get_command_object("prepare_acq")()
        logging.getLogger("user_level_log").info("Detector ready, continuing")
        self.get_command_object("start_acq")()
        self._emit_status()

    def stop_acquisition(self):
        try:
            self.get_command_object("stop_acq")()
        except Exception:
            pass

        time.sleep(1)
        self.get_command_object("reset")()
        self.wait_ready()
        self._emit_status()

    def reset(self):
        self.stop_acquisition()
<<<<<<< HEAD

    @property
    def status(self):
        try:
            acq_status = self.get_channel_value("acq_status")
        except Exception:
            acq_status = "OFFLINE"

        status = {"acq_satus": acq_status.upper()}

        return status

    def _emit_status(self):
        self.emit("statusChanged", self.status)
=======
        
    def recover_from_failure(self):
        pass
>>>>>>> 5d66e0c6
<|MERGE_RESOLUTION|>--- conflicted
+++ resolved
@@ -229,7 +229,6 @@
 
     def reset(self):
         self.stop_acquisition()
-<<<<<<< HEAD
 
     @property
     def status(self):
@@ -244,8 +243,6 @@
 
     def _emit_status(self):
         self.emit("statusChanged", self.status)
-=======
         
     def recover_from_failure(self):
-        pass
->>>>>>> 5d66e0c6
+        pass