"""
Class for streaming MPEG1 video with cameras connected to
Lima Tango Device Servers

Example configuration:

<object class="TangoLimaMpegVideo">
  <username>Prosilica 1350C</username>
  <tangoname>id23/limaccd/minidiff</tangoname>
  <bpmname>id23/limabeamviewer/minidiff</bpmname>
  <exposure_time>0.05</exposure_time>
  <video_mode>RGB24</video_mode>
</object>
"""

import subprocess
import uuid
from typing import List

import psutil

from mxcubecore.HardwareObjects.TangoLimaVideo import TangoLimaVideo


class TangoLimaMpegVideo(TangoLimaVideo):
    def __init__(self, name):
        super(TangoLimaMpegVideo, self).__init__(name)
        self._format = "MPEG1"
        self._video_stream_process = None
        self._current_stream_size = (0, 0)
        self.stream_hash = str(uuid.uuid1())
        self._quality_str = "High"
        self._QUALITY_STR_TO_INT = {"High": 4, "Medium": 10, "Low": 20, "Adaptive": -1}
        self._port = 8000

    def init(self):
        super().init()
        self._debug = self.get_property("debug", False)
        self._quality = self.get_property("compression", 10)
        self._mpeg_scale = self.get_property("mpeg_scale", 1)
        self._image_size = (self.get_width(), self.get_height())

    def get_quality(self) -> str:
        return self._quality_str

    def set_quality(self, q) -> None:
        self._quality_str = q
        self._quality = self._QUALITY_STR_TO_INT[q]
        self.restart_streaming()

    def set_stream_size(self, w, h) -> None:
        self._current_stream_size = (int(w), int(h))

    def get_stream_size(self) -> tuple[int, int, float]:
        width, height = self._current_stream_size
        scale = float(width) / self.get_width()
        return (width, height, scale)

    def get_quality_options(self) -> List[str]:
        return list(self._QUALITY_STR_TO_INT.keys())

    def get_available_stream_sizes(self) -> List[tuple[int, int]]:
        try:
            w, h = self.get_width(), self.get_height()
            video_sizes = [(w, h), (int(w / 2), int(h / 2)), (int(w / 4), int(h / 4))]
        except (ValueError, AttributeError):
            video_sizes = []

        return video_sizes

    def start_video_stream_process(self) -> None:
        if (
            not self._video_stream_process
            or self._video_stream_process.poll() is not None
        ):
            self._video_stream_process = subprocess.Popen(
                [
                    "video-streamer",
<<<<<<< HEAD
=======
                    "-uri",
                    self.get_property("tangoname").strip(),
>>>>>>> 70509128
                    "-hs",
                    "localhost",
                    "-p",
                    str(self._port),
                    "-q",
                    str(self._quality),
                    "-s",
                    ", ".join(map(str, self._current_stream_size)),
                    "-of",
                    self._format,
                    "-id",
                    self.stream_hash,
                ],
                close_fds=True,
            )

            with open("/tmp/mxcube.pid", "a") as f:
                f.write("%s " % self._video_stream_process.pid)

    def stop_streaming(self) -> None:
        if self._video_stream_process:
            try:
                ps = [self._video_stream_process] + psutil.Process(
                    self._video_stream_process.pid
                ).children()
                for p in ps:
                    p.kill()
            except psutil.NoSuchProcess:
                pass

            self._video_stream_process = None

    def start_streaming(self, _format=None, size=(0, 0), port=None) -> None:
        if _format:
            self._format = _format

        if port:
            self._port = port

        if not size[0]:
            _s = self.get_width(), self.get_height()
        else:
            _s = size

        self.set_stream_size(_s[0], _s[1])
        self.start_video_stream_process()

    def restart_streaming(self, size) -> None:
        self.stop_streaming()
        self.start_streaming(self._format, size=size)<|MERGE_RESOLUTION|>--- conflicted
+++ resolved
@@ -76,11 +76,8 @@
             self._video_stream_process = subprocess.Popen(
                 [
                     "video-streamer",
-<<<<<<< HEAD
-=======
                     "-uri",
                     self.get_property("tangoname").strip(),
->>>>>>> 70509128
                     "-hs",
                     "localhost",
                     "-p",
