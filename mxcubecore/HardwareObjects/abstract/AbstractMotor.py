--- conflicted
+++ resolved
@@ -21,18 +21,11 @@
 """Abstract Motor API. Motor states definition"""
 
 import abc
-<<<<<<< HEAD
-from enum import IntEnum, unique
-from gevent import Timeout
-from gevent.event import Event
-from HardwareRepository.BaseHardwareObjects import HardwareObject
-=======
 from enum import Enum, unique
 from HardwareRepository.BaseHardwareObjects import HardwareObjectState
 from HardwareRepository.HardwareObjects.abstract.AbstractActuator import (
     AbstractActuator,
 )
->>>>>>> 4005ca94
 
 __copyright__ = """ Copyright © 2019 by the MXCuBE collaboration """
 __license__ = "LGPLv3+"
@@ -42,99 +35,29 @@
 class MotorStates(Enum):
     """Motor states definitions."""
 
-<<<<<<< HEAD
-    UNKNOWN = 0
-    WARNING = 1
-    BUSY = 2
-    READY = 3
-    FAULT = 4
-    HOME = 5
-    LOWLIMIT = 6
-    HIGHLIMIT = 7
-=======
     HOME = HardwareObjectState.READY, 5
     LOWLIMIT = HardwareObjectState.READY, 6
     HIGHLIMIT = HardwareObjectState.READY, 7
     MOVING = HardwareObjectState.BUSY, 8
->>>>>>> 4005ca94
 
 
-class AbstractMotor(HardwareObject):
+class AbstractMotor(AbstractActuator):
     """Abstract motor API"""
 
     __metaclass__ = abc.ABCMeta
-    READY_STATES = (
-        MotorStates.READY,
-        MotorStates.LOWLIMIT,
-        MotorStates.HIGHLIMIT,
-        MotorStates.HOME,
-    )
     unit = None
 
+    SPECIFIC_STATES = MotorStates
+
     def __init__(self, name):
-        HardwareObject.__init__(self, name)
-
-        self._state = MotorStates.UNKNOWN
-        self._nominal_value = None
-        self._limits = (None, None)
+        AbstractActuator.__init__(self, name)
         self._velocity = None
         self._tolerance = None
-<<<<<<< HEAD
-        self.motor_name = None
-        self.username = None
-        self.read_only = False
-        self.default_value = None
-        self._ready_event = None
-=======
         self.specific_state = None
->>>>>>> 4005ca94
 
     def init(self):
         """Initialise some parametrs."""
-        self.motor_name = self.getProperty("motor_name")
-        self.username = self.getProperty("username") or self.motor_name
         self._tolerance = self.getProperty("tolerance") or 1e-3
-        self.read_only = self.getProperty("read_only") or False
-        self.default_value = self.getProperty("default_value")
-        self._ready_event = Event()
-
-    def is_ready(self):
-        """Check if the motor state is READY.
-        Returns:
-            (bool): True if ready, otherwise False.
-        """
-        return self._ready_event.is_set()
-
-    @abc.abstractmethod
-    def get_state(self):
-        """Get the motor state
-        Returns:
-            (enum 'MotorStates'): Motor state.
-        """
-        return None
-
-    @abc.abstractmethod
-    def get_value(self):
-        """Read the motor position.
-        Returns:
-            float: Motor position.
-        """
-        return None
-
-    def get_limits(self):
-        """Return motor low and high limits.
-        Returns:
-            (tuple): two floats tuple (low limit, high limit).
-        """
-        return self._limits
-
-    def set_limits(self, limits):
-        """Set motor low and high limits.
-        Args:
-            limits (tuple): two floats tuple (low limit, high limit).
-        """
-        self._limits = limits
-        self.emit("limitsChanged", (self._limits,))
 
     def get_velocity(self):
         """Read motor velocity.
@@ -150,62 +73,16 @@
         """
         self._velocity = velocity
 
-    @abc.abstractmethod
-    def _set_value(self, value, wait=True, timeout=None):
-        """Move motor to absolute position. Wait the move to finish.
+    def set_value_relative(self, relative_value, timeout=None):
+        """
+        Set actuator to relative to the current value
         Args:
             value (float): target value
-            wait (bool): optional - wait until motor movement finished.
-            timeout (float): optional - timeout [s].
+            timeout (float): optional - timeout [s],
+                             If timeout == 0: return at once and do not wait;
+                             if timeout is None: wait forever.
         """
-<<<<<<< HEAD
-
-    def set_value(self, value, wait=True, timeout=None):
-        """Move motor to absolute value. Wait the move to finish.
-=======
-        Set actuator to relative to the current value
->>>>>>> 4005ca94
-        Args:
-            value (float): target value
-            wait (bool): optional - wait until motor movement finished.
-            timeout (float): optional - timeout [s].
-        """
-        self._set_value(value)
-        self.update_value(value)
-        self.update_state()
-
-        print("BEFORE MOTOR SET_VALUE WAIT: ", self.motor_name)
-        if wait:
-            self.wait_ready(timeout)
-
-        print("AFTER MOTOR SET_VALUE WAIT:", self.motor_name)
-
-    def set_value_relative(self, relative_value, wait=False, timeout=None):
-        """Move to value relative to the current. Wait the move to finish.
-        Args:
-            relative_value (float): relative target value.
-            wait (bool): optional - wait until motor movement finished.
-            timeout (float): optional - timeout [s].
-        """
-        self.set_value(self.get_value() + relative_value, wait, timeout)
-
-    def wait_ready(self, timeout=None):
-        """Wait until event ready
-        Args:
-            (float): timeout [s]
-        Raises:
-            RuntimeError: Timeout waiting for status ready.
-        """
-        with Timeout(timeout, RuntimeError("Timeout waiting for status ready")):
-            self._ready_event.wait(timeout=timeout)
-
-    def abort(self):
-        """Abort the motor movement immediately."""
-        raise NotImplementedError
-
-    def stop(self):
-        """Stop the motor movement"""
-        raise NotImplementedError
+        self.set_value(self.get_value() + relative_value, timeout)
 
     def home(self, timeout=None):
         """Homing procedure.
@@ -241,44 +118,4 @@
             return
 
         self._nominal_value = value
-        self.emit("valueChanged", (self._nominal_value,))
-
-    def update_state(self, state=None):
-        """Check if the state has changed. Emist signal stateChanged.
-        Args:
-            state (enum 'MotorState'): state
-        """
-        if not self._state:
-            self._state = self.get_state()
-
-        if state != self._state:
-            if state is None:
-                state = self.get_state()
-            if state in self.READY_STATES:
-                self._ready_event.set()
-                print(self.motor_name, "is ready")
-            else:
-                self._ready_event.clear()
-
-            self._state = state
-
-        self.emit("stateChanged", (self._state,))
-
-    def update_limits(self, limits=None):
-        """Check if the limits have changed. Emist signal limitsChanged.
-        Args:
-            limits (tuple): two floats tuple (low limit, high limit).
-        """
-        if limits is None:
-            limits = self.get_limits()
-
-        if all(limits):
-            self._limits = limits
-            self.emit("limitsChanged", (self._limits,))
-
-    def update_values(self):
-        """ Reemits all signals
-        """
-        self.update_value()
-        self.update_state()
-        self.update_limits()+        self.emit("valueChanged", (self._nominal_value,))