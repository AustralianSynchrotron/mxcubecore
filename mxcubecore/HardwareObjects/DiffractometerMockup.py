--- conflicted
+++ resolved
@@ -173,10 +173,6 @@
         else:
             logging.getLogger("HWR").error('MiniDiff: Sampx motor is not defined')
 
-<<<<<<< HEAD
-=======
-        self.beam_info_hwobj = self.getDeviceByRole("beam_info")
->>>>>>> c23aa539
         if self.beam_info_hwobj is not None:
             self.connect(self.beam_info_hwobj, 'beamPosChanged', self.beam_position_changed)
         else:
