--- conflicted
+++ resolved
@@ -20,14 +20,6 @@
 """Resolution as motor."""
 
 import logging
-<<<<<<< HEAD
-import math
-from HardwareRepository import HardwareRepository as HWR
-from HardwareRepository.HardwareObjects.abstract.AbstractMotor import (
-    AbstractMotor,
-    MotorStates,
-)
-=======
 from scipy import arcsin, arctan, sin, sqrt, tan
 from scipy.constants import h, c, e
 from HardwareRepository import HardwareRepository as HWR
@@ -36,7 +28,6 @@
 __copyright__ = """ Copyright © 2019 by the MXCuBE collaboration """
 __license__ = "LGPLv3+"
 
->>>>>>> 37452c3b
 
 class Resolution(AbstractMotor):
     """Resolution as motor"""
@@ -53,15 +44,6 @@
         self.det_beam = {}
 
     def init(self):
-<<<<<<< HEAD
-        #AbstractMotor.init(self)
-        self.currentResolution = None
-        detector = HWR.beamline.detector
-
-        if detector:
-            self.det_width = float(detector.getProperty("width"))
-            self.det_height = float(detector.getProperty("height"))
-=======
         """Initialise the motor"""
         AbstractMotor.init(self)
         self._hwr_detector = HWR.beamline.detector
@@ -74,7 +56,6 @@
                 self.det_beam = self._hwr_detector["beam"].getProperties()
             except KeyError:
                 pass
->>>>>>> 37452c3b
         else:
             logging.getLogger().exception("Cannot get detector properties")
             raise AttributeError("Cannot get detector properties")
@@ -127,31 +108,6 @@
         )
         return self._limits
 
-<<<<<<< HEAD
-    def isReady(self):
-        if self.valid:
-            try:
-                return HWR.beamline.detector.distance.isReady()
-            except BaseException:
-                return False
-        return False
-
-    def get_beam_centre(self, dist=None):
-        if dist is None:
-            dist = HWR.beamline.detector.distance.get_position()
-        ax = float(HWR.beamline.detector["beam"].getProperty("ax"))
-        bx = float(HWR.beamline.detector["beam"].getProperty("bx"))
-        ay = float(HWR.beamline.detector["beam"].getProperty("ay"))
-        by = float(HWR.beamline.detector["beam"].getProperty("by"))
-
-        return float(dist * ax + bx), float(dist * ay + by)
-
-    def update_beam_centre(self, dtox):
-        beam_x, beam_y = self.get_beam_centre(dtox)
-        self.det_radius = min(
-            self.det_width - beam_x, self.det_height - beam_y, beam_x, beam_y
-        )
-=======
     def move(self, position, wait=False, timeout=None):
         """Move resolution to absolute position. Wait the move to finish.
         Args:
@@ -164,7 +120,6 @@
         logging.getLogger().info(msg)
 
         self._hwr_detector.distance.move(distance, wait=wait, timeout=timeout)
->>>>>>> 37452c3b
 
     def stop(self):
         """Stop the distance motor movement"""
@@ -176,13 +131,6 @@
             (float): wavelength [Å]
         """
         try:
-<<<<<<< HEAD
-            return HWR.beamline.energy.get_current_wavelength()
-        except AttributeError:
-            current_en = HWR.beamline.energy.get_position()
-            if current_en:
-                return 12.3984 / current_en
-=======
             return self._hwr_energy.get_wavelength()
         except AttributeError:
             _en = self._hwr_energy.get_value()
@@ -191,7 +139,6 @@
                 _en = _en / 1000.0 if _en > 1000 else _en
                 hc_over_e = h * c / e * 10e6
                 return hc_over_e / _en
->>>>>>> 37452c3b
             return None
 
     def _calculate_resolution(self, radius, distance):
@@ -265,29 +212,6 @@
         except KeyError:
             return None
 
-<<<<<<< HEAD
-    def dist2res(self, dist=None):
-        if dist is None:
-            dist = HWR.beamline.detector.distance.get_position()
-
-        return self._calc_res(self.det_radius, dist)
-
-    def recalculateResolution(self):
-        dtox_pos = HWR.beamline.detector.distance.get_position()
-        self.update_beam_centre(dtox_pos)
-        new_res = self.dist2res(dtox_pos)
-        if new_res is None:
-            return
-        self.update_resolution(new_res)
-
-    def getPosition(self):
-        if self.currentResolution is None:
-            self.recalculateResolution()
-        return self.currentResolution
-
-    def get_value_at_corner(self):
-        dtox_pos = HWR.beamline.detector.distance.get_position()
-=======
     def get_detector_radius(self, distance):
         """Get the detector radius for a given distance.
         Args:
@@ -307,7 +231,6 @@
             (float): Resolution [Å]
         """
         dtox_pos = self._hwr_detector.distance.get_position()
->>>>>>> 37452c3b
         beam_x, beam_y = self.get_beam_centre(dtox_pos)
 
         distance_at_corners = [
@@ -316,50 +239,6 @@
             sqrt((beam_x ** 2 + (self.det_height - beam_y) ** 2)),
             sqrt((self.det_width - beam_x) ** 2 + (self.det_height - beam_y) ** 2),
         ]
-<<<<<<< HEAD
-        return self._calc_res(max(distance_at_corners), dtox_pos)
-
-    def update_resolution(self, res):
-        self.currentResolution = res
-        self.emit("positionChanged", (res,))
-        self.emit("valueChanged", (res,))
-
-    def get_state(self):
-        return HWR.beamline.detector.distance.get_state()
-
-    def connectNotify(self, signal):
-        if signal == "stateChanged":
-            self.dtoxStateChanged(HWR.beamline.detector.distance.get_state())
-
-    def dtoxStateChanged(self, state):
-        self.emit("stateChanged", (state,))
-        if state == MotorStates.READY:
-            self.recalculateResolution()
-
-    def dtoxPositionChanged(self, pos):
-        self.update_beam_centre(pos)
-        self.update_resolution(self.dist2res(pos))
-
-    def getLimits(self):
-        low, high = HWR.beamline.detector.distance.get_limits()
-
-        return (self.dist2res(low), self.dist2res(high))
-
-    def move(self, pos, wait=False):
-        logging.getLogger().info(
-            "move Resolution to %s (%f mm)", pos, self.res2dist(pos)
-        )
-
-        if wait:
-            HWR.beamline.detector.distance.syncMove(self.res2dist(pos))
-        else:
-            HWR.beamline.detector.distance.move(self.res2dist(pos))
-
-    def motorIsMoving(self):
-        return HWR.beamline.detector.distance.motorIsMoving()
-
-    def stop(self):
-=======
         return self._calculate_resolution(max(distance_at_corners), dtox_pos)
 
     def update_state(self, state):
@@ -400,7 +279,6 @@
 
         distance = self._hwr_detector.distance.get_position()
         radius = self.get_detector_radius(distance)
->>>>>>> 37452c3b
         try:
             ttheta = arctan(radius / distance)
             if ttheta:
