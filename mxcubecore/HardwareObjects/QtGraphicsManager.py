--- conflicted
+++ resolved
@@ -215,13 +215,8 @@
         self.graphics_view.keyPressedSignal.connect(self.key_pressed)
         self.graphics_view.wheelSignal.connect(self.mouse_wheel_scrolled)
 
-<<<<<<< HEAD
         self.diffractometer_hwobj = self.get_object_by_role("diffractometer")
-=======
         self.graphics_view.resizeEvent = self.resizeEvent
-
-        self.diffractometer_hwobj = self.getObjectByRole("diffractometer")
->>>>>>> a3b29000
 
         if self.diffractometer_hwobj is not None:
             pixels_per_mm = self.diffractometer_hwobj.get_pixels_per_mm()
