import logging
import math
import time
from HardwareRepository.HardwareObjects import MiniDiff
import gevent
from HardwareRepository.HardwareObjects import sample_centring
from HardwareRepository import HardwareRepository as HWR

MICRODIFF = None


class Microdiff(MiniDiff.MiniDiff):
    def init(self):
        global MICRODIFF
        MICRODIFF = self
        self.phiMotor = self.get_object_by_role("phi")
        self.exporter_addr = self.get_property("exporter_address")

        self.x_calib = self.add_channel(
            {
                "type": "exporter",
                "exporter_address": self.exporter_addr,
                "name": "x_calib",
            },
            "CoaxCamScaleX",
        )
        self.y_calib = self.add_channel(
            {
                "type": "exporter",
                "exporter_address": self.exporter_addr,
                "name": "y_calib",
            },
            "CoaxCamScaleY",
        )
        self.moveMultipleMotors = self.add_command(
            {
                "type": "exporter",
                "exporter_address": self.exporter_addr,
                "name": "move_multiple_motors",
            },
            "SyncMoveMotors",
        )
        self.head_type = self.add_channel(
            {
                "type": "exporter",
                "exporter_address": self.exporter_addr,
                "name": "head_type",
            },
            "HeadType",
        )
        self.kappa_channel = self.add_channel(
            {
                "type": "exporter",
                "exporter_address": self.exporter_addr,
                "name": "kappa_enable",
            },
            "KappaIsEnabled",
        )
        self.phases = {
            "Centring": 1,
            "BeamLocation": 2,
            "DataCollection": 3,
            "Transfer": 4,
        }
        self.movePhase = self.add_command(
            {
                "type": "exporter",
                "exporter_address": self.exporter_addr,
                "name": "move_to_phase",
            },
            "startSetPhase",
        )
        self.readPhase = self.add_channel(
            {
                "type": "exporter",
                "exporter_address": self.exporter_addr,
                "name": "read_phase",
            },
            "CurrentPhase",
        )
        self.scanLimits = self.add_command(
            {
                "type": "exporter",
                "exporter_address": self.exporter_addr,
                "name": "scan_limits",
            },
            "getOmegaMotorDynamicScanLimits",
        )
        if self.get_property("use_hwstate"):
            self.hwstate_attr = self.add_channel(
                {
                    "type": "exporter",
                    "exporter_address": self.exporter_addr,
                    "name": "hwstate",
                },
                "HardwareState",
            )
        else:
            self.hwstate_attr = None
        self.swstate_attr = self.add_channel(
            {
                "type": "exporter",
                "exporter_address": self.exporter_addr,
                "name": "swstate",
            },
            "State",
        )
        self.nb_frames = self.add_channel(
            {
                "type": "exporter",
                "exporter_address": self.exporter_addr,
                "name": "nbframes",
            },
            "ScanNumberOfFrames",
        )

        # raster scan attributes
        self.scan_range = self.add_channel(
            {
                "type": "exporter",
                "exporter_address": self.exporter_addr,
                "name": "scan_range",
            },
            "ScanRange",
        )
        self.scan_exposure_time = self.add_channel(
            {
                "type": "exporter",
                "exporter_address": self.exporter_addr,
                "name": "exposure_time",
            },
            "ScanExposureTime",
        )
        self.scan_start_angle = self.add_channel(
            {
                "type": "exporter",
                "exporter_address": self.exporter_addr,
                "name": "start_angle",
            },
            "ScanStartAngle",
        )
        self.scan_detector_gate_pulse_enabled = self.add_channel(
            {
                "type": "exporter",
                "exporter_address": self.exporter_addr,
                "name": "detector_gate_pulse_enabled",
            },
            "DetectorGatePulseEnabled",
        )
        self.scan_detector_gate_pulse_readout_time = self.add_channel(
            {
                "type": "exporter",
                "exporter_address": self.exporter_addr,
                "name": "detector_gate_pulse_readout_time",
            },
            "DetectorGatePulseReadoutTime",
        )

        self.abort_cmd = self.add_command(
            {
                "type": "exporter",
                "exporter_address": self.exporter_addr,
                "name": "abort",
            },
            "abort",
        )

        self._move_sync_motors = self.add_command(
            {
                "type": "exporter",
                "exporter_address": self.exporter_addr,
                "name": "move_sync_motors",
            },
            "startSimultaneousMoveMotors",
        )

        self.beam_position_horizontal = self.add_channel(
            {"type": "exporter", "exporter_address": self.exporter_addr, "name": "bph"},
            "BeamPositionHorizontal",
        )

        self.beam_position_vertical = self.add_channel(
            {"type": "exporter", "exporter_address": self.exporter_addr, "name": "bpv"},
            "BeamPositionVertical",
        )

        self.save_centring_positions = self.add_command(
            {
                "type": "exporter",
                "exporter_address": self.exporter_addr,
                "name": "abort",
            },
            "saveCentringPositions",
        )

        MiniDiff.MiniDiff.init(self)
        self.centringPhiy.direction = -1
        self.MOTOR_TO_EXPORTER_NAME = self.getMotorToExporterNames()
        self.move_to_coord = self.move_to_beam

<<<<<<< HEAD
        self.centringVertical = self.get_object_by_role("centringVertical")
        self.centringFocus = self.get_object_by_role("centringFocus")
=======
        self.centringVertical = self.getObjectByRole("sample_vertical")
        self.centringFocus = self.getObjectByRole("x_centring")
>>>>>>> 413d5287

        self.frontLight = self.get_object_by_role("FrontLight")
        self.backLight = self.get_object_by_role("BackLight")

        self.wait_ready = self._wait_ready
        self.pixelsPerMmY, self.pixelsPerMmZ = self.getCalibrationData(None)

    def getMotorToExporterNames(self):
        MOTOR_TO_EXPORTER_NAME = {
            "focus": self.focusMotor.get_property("actuator_name"),
            "kappa": self.kappaMotor.get_property("actuator_name"),
            "kappa_phi": self.kappaPhiMotor.get_property("actuator_name"),
            "phi": self.phiMotor.get_property("actuator_name"),
            "phiy": self.phiyMotor.get_property("actuator_name"),
            "phiz": self.phizMotor.get_property("actuator_name"),
            "sampx": self.sampleXMotor.get_property("actuator_name"),
            "sampy": self.sampleYMotor.get_property("actuator_name"),
            "zoom": "Zoom",
        }
        return MOTOR_TO_EXPORTER_NAME

    def getCalibrationData(self, offset):
        return (1.0 / self.x_calib.get_value(), 1.0 / self.y_calib.get_value())

    def emitCentringSuccessful(self):
        # check first if all the motors have stopped
        self._wait_ready(10)

        # save position in MD2 software
        self.save_centring_positions()

        # do normal stuff
        return MiniDiff.MiniDiff.emitCentringSuccessful(self)

    def _ready(self):
        if self.hwstate_attr:
            if (
                self.hwstate_attr.get_value() == "Ready"
                and self.swstate_attr.get_value() == "Ready"
            ):
                return True
        else:
            if self.swstate_attr.get_value() == "Ready":
                return True
        return False

    def _wait_ready(self, timeout=None):
        # None means infinite timeout
        # <=0 means default timeout
        if timeout is not None and timeout <= 0:
            timeout = self.timeout
        with gevent.Timeout(
            timeout, RuntimeError("Timeout waiting for diffractometer to be ready")
        ):
            while not self._ready():
                time.sleep(0.5)

    def set_phase(self, phase, wait=False, timeout=None):
        if self._ready():
            if phase in self.phases:
                self.movePhase(phase)
                if wait:
                    if not timeout:
                        timeout = 40
                    self._wait_ready(timeout)
        else:
            print("moveToPhase - Ready is: ", self._ready())

    def get_current_phase(self):
        return self.readPhase.get_value()

    def get_phase_list(self):
        return list(self.phases.keys())

    def move_sync_motors(self, motors_dict, wait=False, timeout=None):
        in_kappa_mode = self.in_kappa_mode()
        argin = ""
        # print "start moving motors =============", time.time()
        if wait:
            self._wait_ready()
        for motor in motors_dict.keys():
            position = motors_dict[motor]
            if position is None:
                continue
            name = self.MOTOR_TO_EXPORTER_NAME[motor]
            if not in_kappa_mode and motor in ("kappa", "kappa_phi"):
                continue
            argin += "%s=%0.3f;" % (name, position)
        if not argin:
            return

        self._move_sync_motors(argin)

        if wait:
            time.sleep(0.1)
            self._wait_ready()
        # print "end moving motors =============", time.time()

    def oscilScan(self, start, end, exptime, wait=False):
        if self.in_plate_mode():
            scan_speed = math.fabs(end - start) / exptime
            low_lim, hi_lim = map(float, self.scanLimits(scan_speed))
            if start < low_lim:
                raise ValueError("Scan start below the allowed value %f" % low_lim)
            elif end > hi_lim:
                raise ValueError("Scan end abobe the allowed value %f" % hi_lim)

        self.nb_frames.set_value(1)
        scan_params = "1\t%0.3f\t%0.3f\t%0.4f\t1" % (start, (end - start), exptime)
        scan = self.add_command(
            {
                "type": "exporter",
                "exporter_address": self.exporter_addr,
                "name": "start_scan",
            },
            "startScanEx",
        )
        scan(scan_params)
        print("oscil scan started at ----------->", time.time())
        if wait:
            self._wait_ready(
                600
            )  # timeout of 10 min # Changed on 20180406 Daniele, because of long exposure time set by users
            print("finished at ---------->", time.time())

    def oscilScan4d(self, start, end, exptime, motors_pos, wait=False):
        if self.in_plate_mode():
            scan_speed = math.fabs(end - start) / exptime
            low_lim, hi_lim = map(float, self.scanLimits(scan_speed))
            if start < low_lim:
                raise ValueError("Scan start below the allowed value %f" % low_lim)
            elif end > hi_lim:
                raise ValueError("Scan end abobe the allowed value %f" % hi_lim)
        self.nb_frames.set_value(1)
        scan_params = "%0.3f\t%0.3f\t%f\t" % (start, (end - start), exptime)
        scan_params += "%0.3f\t" % motors_pos["1"]["phiy"]
        scan_params += "%0.3f\t" % motors_pos["1"]["phiz"]
        scan_params += "%0.3f\t" % motors_pos["1"]["sampx"]
        scan_params += "%0.3f\t" % motors_pos["1"]["sampy"]
        scan_params += "%0.3f\t" % motors_pos["2"]["phiy"]
        scan_params += "%0.3f\t" % motors_pos["2"]["phiz"]
        scan_params += "%0.3f\t" % motors_pos["2"]["sampx"]
        scan_params += "%0.3f" % motors_pos["2"]["sampy"]

        scan = self.add_command(
            {
                "type": "exporter",
                "exporter_address": self.exporter_addr,
                "name": "start_scan4d",
            },
            "startScan4DEx",
        )

        scan(scan_params)

        print("helical scan started at ----------->", time.time())
        if wait:
            self._wait_ready(900)  # timeout of 15 min
            print("finished at ---------->", time.time())

    def oscilScanMesh(
        self,
        start,
        end,
        exptime,
        dead_time,
        mesh_num_lines,
        mesh_total_nb_frames,
        mesh_center,
        mesh_range,
        wait=False,
    ):
        self.scan_detector_gate_pulse_enabled.set_value(True)

        # Adding the servo time to the readout time to avoid any
        # servo cycle jitter
        servo_time = 0.110

        self.scan_detector_gate_pulse_readout_time.set_value(
            dead_time * 1000 + servo_time
        )

        self.move_motors(mesh_center.as_dict())
        positions = self.get_positions()

        params = "%0.3f\t" % (end - start)
        params += "%0.3f\t" % -mesh_range["horizontal_range"]
        params += "%0.3f\t" % mesh_range["vertical_range"]
        params += "%0.3f\t" % start
        params += "%0.3f\t" % positions["phiy"]
        params += "%0.3f\t" % positions["phiz"]
        params += "%0.3f\t" % positions["sampx"]
        params += "%0.3f\t" % positions["sampy"]
        params += "%d\t" % mesh_num_lines
        params += "%d\t" % (mesh_total_nb_frames / mesh_num_lines)
        params += "%0.3f\t" % (exptime / mesh_num_lines)
        params += "%r\t" % True
        params += "%r\t" % True
        params += "%r\t" % True

        scan = self.add_command(
            {
                "type": "exporter",
                "exporter_address": self.exporter_addr,
                "name": "start_raster_scan",
            },
            "startRasterScanEx",
        )

        self._wait_ready(900)  # timeout of 15 min

        scan(params)

        if wait:
            # timeout of 30 min
            self._wait_ready(1800)

    def stillScan(self, pulse_duration, pulse_period, pulse_nb, wait=False):
        scan_params = "%0.6f\t%0.6f\t%d" % (pulse_duration, pulse_period, pulse_nb)
        scan = self.add_command(
            {
                "type": "exporter",
                "exporter_address": self.exporter_addr,
                "name": "start_scan",
            },
            "startStillScan",
        )
        scan(scan_params)
        print("still scan started at ----------->", time.time())
        if wait:
            self._wait_ready(1800)  # timeout of 30 min
            print("finished at ---------->", time.time())

    def in_plate_mode(self):
        try:
            return self.head_type.get_value() == "Plate"
        except BaseException:
            return False

    def in_kappa_mode(self):
        return (
            self.head_type.get_value() == "MiniKappa" and self.kappa_channel.get_value()
        )

    def get_positions(self):
        pos = {
            "phi": float(self.phiMotor.get_value()),
            "focus": float(self.focusMotor.get_value()),
            "phiy": float(self.phiyMotor.get_value()),
            "phiz": float(self.phizMotor.get_value()),
            "sampx": float(self.sampleXMotor.get_value()),
            "sampy": float(self.sampleYMotor.get_value()),
            "zoom": self.zoomMotor.get_value().value,
            "kappa": float(self.kappaMotor.get_value())
            if self.in_kappa_mode()
            else None,
            "kappa_phi": float(self.kappaPhiMotor.get_value())
            if self.in_kappa_mode()
            else None,
        }
        return pos

    def move_motors(self, roles_positions_dict):
        self.move_sync_motors(roles_positions_dict, wait=True)

    def move_to_beam(self, x, y):
        if not self.in_plate_mode():
            MiniDiff.MiniDiff.move_to_beam(self, x, y)
        else:
            try:
                beam_pos_x, beam_pos_y = HWR.beamline.beam.get_beam_position_on_screen()

                self.centringVertical.set_value_relative(
                    self.centringPhiz.direction
                    * (y - beam_pos_y)
                    / float(self.pixelsPerMmZ)
                )
                self.centringPhiy.set_value_relative(
                    self.centringPhiy.direction
                    * (x - beam_pos_x)
                    / float(self.pixelsPerMmY)
                )

            except BaseException:
                logging.getLogger("user_level_log").exception(
                    "Microdiff: could not move to beam, aborting"
                )

    def start_manual_centring(self, sample_info=None):
        beam_pos_x, beam_pos_y = HWR.beamline.beam.get_beam_position_on_screen()
        if self.in_plate_mode():
            plateTranslation = self.get_object_by_role("plateTranslation")
            cmd_set_plate_vertical = self.add_command(
                {
                    "type": "exporter",
                    "exporter_address": self.exporter_addr,
                    "name": "plate_vertical",
                },
                "setPlateVertical",
            )
            low_lim, high_lim = self.phiMotor.get_dynamic_limits()
            phi_range = math.fabs(high_lim - low_lim - 1)
            self.current_centring_procedure = sample_centring.start_plate_1_click(
                {
                    "phi": self.centringPhi,
                    "phiy": self.centringPhiy,
                    "sampx": self.centringSamplex,
                    "sampy": self.centringSampley,
                    "phiz": self.centringVertical,
                    "plateTranslation": plateTranslation,
                },
                self.pixelsPerMmY,
                self.pixelsPerMmZ,
                beam_pos_x,
                beam_pos_y,
                cmd_set_plate_vertical,
                low_lim + 0.5,
                high_lim - 0.5,
            )
        else:
            self.current_centring_procedure = sample_centring.start(
                {
                    "phi": self.centringPhi,
                    "phiy": self.centringPhiy,
                    "sampx": self.centringSamplex,
                    "sampy": self.centringSampley,
                    "phiz": self.centringPhiz,
                },
                self.pixelsPerMmY,
                self.pixelsPerMmZ,
                beam_pos_x,
                beam_pos_y,
                chi_angle=self.chiAngle,
            )

        self.current_centring_procedure.link(self.manualCentringDone)

    def interrupt_and_accept_centring(self):
        """ Used when plate. Kills the current 1 click centring infinite loop
        and accepts fake centring - only save the motor positions
        """
        self.current_centring_procedure.kill()
        self.do_centring = False
        self.start_centring_method(self, self.MANUAL3CLICK_MODE)
        self.do_centring = True

    def getFrontLightLevel(self):
        return self.frontLight.get_value()

    def setFrontLightLevel(self, level):
        return self.frontLight.set_value(level)

    def getBackLightLevel(self):
        return self.backLight.get_value()

    def setBackLightLevel(self, level):
        return self.backLight.set_value(level)

    def get_beam_position(self):
        return (
            self.beam_position_horizontal.get_value(),
            self.beam_position_vertical.get_value(),
        )


def set_light_in(light, light_motor, zoom):
    self.frontlight.set_value(0)
    MICRODIFF.get_object_by_role("BackLightSwitch").actuatorIn()


MiniDiff.set_light_in = set_light_in


def to_float(d):
    for k, v in d.items():
        try:
            d[k] = float(v)
        except BaseException:
            pass<|MERGE_RESOLUTION|>--- conflicted
+++ resolved
@@ -198,13 +198,8 @@
         self.MOTOR_TO_EXPORTER_NAME = self.getMotorToExporterNames()
         self.move_to_coord = self.move_to_beam
 
-<<<<<<< HEAD
         self.centringVertical = self.get_object_by_role("centringVertical")
         self.centringFocus = self.get_object_by_role("centringFocus")
-=======
-        self.centringVertical = self.getObjectByRole("sample_vertical")
-        self.centringFocus = self.getObjectByRole("x_centring")
->>>>>>> 413d5287
 
         self.frontLight = self.get_object_by_role("FrontLight")
         self.backLight = self.get_object_by_role("BackLight")
