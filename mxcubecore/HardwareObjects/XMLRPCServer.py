"""
XMLRPC-Server that makes it possbile to access core features of MXCuBE like
the queue from external applications. The Server is implemented as a
hardware object and is configured with an XML-file. See the example
configuration XML for more information.
"""

import logging
import sys
import inspect
import pkgutil
import types
import gevent
import socket
import time
import json
import atexit
import traceback
import jsonpickle

from functools import reduce

from HardwareRepository.BaseHardwareObjects import HardwareObject
from HardwareRepository import HardwareRepository as HWR
from HardwareRepository.HardwareObjects.SecureXMLRpcRequestHandler import SecureXMLRpcRequestHandler

if sys.version_info > (3, 0):
    from xmlrpc.server import SimpleXMLRPCServer
else:
    from SimpleXMLRPCServer import SimpleXMLRPCServer


__author__ = "Marcus Oskarsson, Matias Guijarro"
__copyright__ = "Copyright 2012, ESRF"
__credits__ = ["MxCuBE collaboration"]

__version__ = ""
__maintainer__ = "Marcus Oskarsson"
__email__ = "marcus.oscarsson@esrf.fr"
__status__ = "Draft"


class XMLRPCServer(HardwareObject):
    def __init__(self, name):
        HardwareObject.__init__(self, name)

        self.host = None
        self.port = None
        self.all_interfaces = None
        self.enforceUseOfToken = None

        self.wokflow_in_progress = True
        self.xmlrpc_prefixes = set()
        self.current_entry_task = None
        self.host = None
        self.use_token = True

        atexit.register(self.close)

    def init(self):
        """
        Method inherited from HardwareObject, called by framework-2.
        """
        self.all_interfaces = self.get_property("all_interfaces", False)
        # Listen on all interfaces if <all_interfaces>True</all_interfaces>
        # otherwise only on the interface corresponding to socket.gethostname()
        if self.all_interfaces:
            host = ""
        else:
            host = socket.gethostname()

        self.host = host
        self.port = self.get_property("port")

<<<<<<< HEAD
        self.doEnforceUseOfToken = self.get_property("enforceUseOfToken", False)
=======
        self.use_token = self.getProperty("use_token", True)
>>>>>>> 5239e7a0

        try:
            self.open()
        except BaseException:
            logging.getLogger("HWR").debug("Can't start XML-RPC server")

    def close(self):
        try:
            self.xmlrpc_server_task.kill()
            self._server.server_close()
            del self._server
        except AttributeError:
            pass
        logging.getLogger("HWR").info("XML-RPC server closed")

    def open(self):
        # The value of the member self.port is set in the xml configuration
        # file. The initialization is done by the baseclass HardwareObject.
        if hasattr(self, "_server"):
            return
        self.xmlrpc_prefixes = set()

        if self.use_token:
            self._server = SimpleXMLRPCServer(
                (self.host, int(self.port)),
                requestHandler=SecureXMLRpcRequestHandler,
                logRequests=False,
                allow_none=True,
            )
        else:
            self._server = SimpleXMLRPCServer(
                (self.host, int(self.port)), logRequests=False, allow_none=True
            )

        msg = "XML-RPC server listening on: %s:%s" % (self.host, self.port)
        logging.getLogger("HWR").info(msg)

        self._server.register_introspection_functions()
        self._server.register_function(self.start_queue)
        self._server.register_function(self.log_message)
        self._server.register_function(self.is_queue_executing)
        self._server.register_function(self.queue_execute_entry_with_id)
        self._server.register_function(self.queue_set_workflow_lims_id)
        self._server.register_function(self.shape_history_get_grid)
        self._server.register_function(self.shape_history_set_grid_data)
        self._server.register_function(self.beamline_setup_read)
        self._server.register_function(self.get_default_path_template)
        self._server.register_function(self.get_default_acquisition_parameters)

        self._server.register_function(self.get_diffractometer_positions)
        self._server.register_function(self.move_diffractometer)
        self._server.register_function(self.save_snapshot)
        self._server.register_function(self.cryo_temperature)
        self._server.register_function(self.flux)
        self._server.register_function(self.set_aperture)
        self._server.register_function(self.get_aperture)
        self._server.register_function(self.get_aperture_list)
        self._server.register_function(self.get_cp)
        self._server.register_function(self.save_current_pos)
        self._server.register_function(self.anneal)
        self._server.register_function(self.open_dialog)
        self._server.register_function(self.workflow_end)
        self._server.register_function(self.dozor_batch_processed)
        self._server.register_function(self.dozor_status_changed)
        self._server.register_function(self.processing_status_changed)
        self.image_num = 0
        self._server.register_function(self.get_image_num, "get_image_num")
        self._server.register_function(self.set_zoom_level)
        self._server.register_function(self.get_zoom_level)
        self._server.register_function(self.get_available_zoom_levels)
        self._server.register_function(self.set_front_light_level)
        self._server.register_function(self.get_front_light_level)
        self._server.register_function(self.set_back_light_level)
        self._server.register_function(self.get_back_light_level)
        self._server.register_function(self.centre_beam)

        # Register functions from modules specified in <apis> element
        if self.hasObject("apis"):
            apis = next(self.get_objects("apis"))
            for api in apis.get_objects("api"):
                recurse = api.get_property("recurse")
                if recurse is None:
                    recurse = True

                self._register_module_functions(
                    api.get_property("module"), recurse=recurse
                )

        self.xmlrpc_server_task = gevent.spawn(self._server.serve_forever)
        self.beamcmds_hwobj = self.get_object_by_role("beamcmds")

    def anneal(self, time):
        cryoshutter_hwobj = self.get_object_by_role("cryoshutter")
        try:
            cryoshutter_hwobj.getCommandObject("anneal")(time)
        except Exception as ex:
            logging.getLogger("HWR").exception(str(ex))
            raise
        else:
            return True

    def _add_to_queue(self, task, set_on=True):
        """
        Adds the TaskNode objects contained in the
        list of TaskNodes passed in <task>.

        The TaskNodes are marked as activated in the queue if <set_on>
        is True and to inactivated if False.

        :param task: TaskNode object to add to queue
        :type parent: TaskNode

        :param set_on: Mark TaskNode as activated if True and as inactivated
                       if false.
        :type set_on: bool

        :returns: True on success otherwise False
        :rtype: bool
        """

        # The exception is re raised so that it will
        # be sent to the client.
        try:
            self.emit("add_to_queue", (task, None, set_on))

        except Exception as ex:
            logging.getLogger("HWR").exception(str(ex))
            raise
        else:
            return True

    def start_queue(self):
        """
        Starts the queue execution.

        :returns: True on success otherwise False
        :rtype: bool
        """
        try:
            self.emit("start_queue")
        except Exception as ex:
            logging.getLogger("HWR").exception(str(ex))
            raise
        else:
            return True

    def log_message(self, message, level="info"):
        """
        Logs a message in the user_level_log of MxCuBE,
        normally displayed at the bottom of the MxCuBE
        window.

        :param message: The message to log
        :type parent: str

        :param message: The log level, one of the strings:
                        'info'. 'warning', 'error'
        :type parent: str

        :returns: True on success otherwise False
        :rtype: bool
        """
        status = True

        if level == "info":
            logging.getLogger("user_level_log").info(message)
        elif level == "warning":
            logging.getLogger("user_level_log").warning(message)
        elif level == "error":
            logging.getLogger("user_level_log").error(message)
        else:
            status = False

        return status

    def _model_add_child(self, parent_id, child):
        """
        Adds the model node task to parent_id.

        :param parent_id: The id of the parent.
        :type parent_id: int

        :param child: The TaskNode object to add.
        :type child: TaskNode

        :returns: The id of the added TaskNode object.
        :rtype: int
        """
        try:
            node_id = HWR.beamline.queue_model.add_child_at_id(parent_id, child)
        except Exception as ex:
            logging.getLogger("HWR").exception(str(ex))
            raise
        else:
            return node_id

    def _model_get_node(self, node_id):
        """
        :returns the TaskNode object with the node id <node_id>
        :rtype: TaskNode
        """
        try:
            node = HWR.beamline.queue_model.get_node(node_id)
        except Exception as ex:
            logging.getLogger("HWR").exception(str(ex))
            raise
        else:
            return node

    def queue_execute_entry_with_id(self, node_id):
        """
        Execute the entry that has the model with node id <node_id>.

        :param node_id: The node id of the model to find.
        :type node_id: int
        """
        try:
            model = HWR.beamline.queue_model.get_node(node_id)
            entry = HWR.beamline.queue_manager.get_entry_with_model(model)

            if entry:
                self.current_entry_task = HWR.beamline.queue_manager.execute_entry(
                    entry
                )

        except Exception as ex:
            logging.getLogger("HWR").exception(str(ex))
            raise
        else:
            return True

    def queue_set_workflow_lims_id(self, node_id, lims_id):
        """
        Set lims id of workflow node with id <node_id>

        :param node_id: The node id of the workflow node
        :type node_id: int
        :param lims_id: The lims id
        :type lims_id: int
        """
        try:
            model = HWR.beamline.queue_model.get_node(node_id)
            model.lims_id = lims_id
        except Exception as ex:
            logging.getLogger("HWR").exception(str(ex))
            raise
        else:
            return True

    def is_queue_executing(self, node_id=None):
        """
        :returns: True if the queue is executing otherwise False
        :rtype: bool
        """
        try:
            return HWR.beamline.queue_manager.is_executing(node_id)
        except Exception as ex:
            logging.getLogger("HWR").exception(str(ex))
            raise

    def queue_status(self):
        pass

    def shape_history_get_grid(self, sid):
        """
        :param sid: Shape id 
        :returns: Grid with id <sid>
        :rtype: dict

        Format of the returned dictionary:

        {'id': id,
         'dx_mm': float,
         'dy_mm': float,
         'steps_x': int,
         'steps_y': int,
         'x1': float,
         'y1': float,
         'angle': float}

        """       
        grid_dict = HWR.beamline.sample_view.get_shape(sid).as_dict()

        return grid_dict

    def shape_history_set_grid_data(self, key, result_data):
        int_based_result = {}
        for result in result_data.items():
            int_based_result[int(result[0])] = result[1]

        HWR.beamline.sample_view.set_grid_data(key, int_based_result)
        return True

    def get_cp(self):
        """
        :returns: a json encoded list with all centred positions
        """
        cplist = []
        points = HWR.beamline.sample_view.get_points()

        for point in points:
            cp = point.get_centred_positions()[0].as_dict()
            cplist.append(cp)

        json_cplist = json.dumps(cplist)

        return json_cplist

    def _getattr_from_path(self, obj, attr, delim="/"):
        """Recurses through an attribute chain to get the attribute."""
        return reduce(getattr, attr.split(delim), obj)

    def beamline_setup_read(self, path):
        value = None

        if path.strip("/").endswith("default-acquisition-parameters"):
            value = jsonpickle.encode(self.get_default_acquisition_parameters())
        elif path.strip("/").endswith("default-path-template"):
            value = jsonpickle.encode(self.get_default_path_template())
        else:
            try:
                path = path[1:] if path[0] == "/" else path
                ho = self._getattr_from_path(HWR, path)
                value = ho.get_value()
            except:
                logging.getLogger("HWR").exception("Could no get %s " % str(path))

        return value

    def get_default_path_template(self):
        return HWR.beamline.get_default_path_template()

    def get_default_acquisition_parameters(self):
        return HWR.beamline.get_default_acquisition_parameters()

    def workflow_set_in_progress(self, state):
        if state:
            self.wokflow_in_progress = True
        else:
            self.wokflow_in_progress = False

    def get_diffractometer_positions(self):
        return HWR.beamline.diffractometer.get_positions()

    def move_diffractometer(self, roles_positions_dict):
        HWR.beamline.diffractometer.move_motors(roles_positions_dict)
        return True

    def save_snapshot(self, imgpath, showScale=False):
        res = True

        try:
            if showScale:
                HWR.beamline.diffractometer.save_snapshot(imgpath)
            else:
                HWR.beamline.sample_view.get_object_by_role("camera").take_snapshot(
                    imgpath
                )
        except Exception as ex:
            logging.getLogger("HWR").exception("Could not take snapshot %s " % str(ex))
            res = False

        return res

    def save_current_pos(self):
        """
        Saves the current position as a centered position.
        """
        HWR.beamline.diffractometer.saveCurrentPos()
        return True

    def cryo_temperature(self):
        return HWR.beamline.collect.get_cryo_temperature()

    def flux(self):
        flux = HWR.beamline.flux.get_value()
        if flux is None:
            flux = 0
        return float(flux)

    def set_aperture(self, pos_name, timeout=20):
        HWR.beamline.beam.aperture_hwobj.moveToPosition(pos_name)
        t0 = time.time()
        while HWR.beamline.beam.aperture_hwobj.getState() == "MOVING":
            time.sleep(0.1)
            if time.time() - t0 > timeout:
                raise RuntimeError("Timeout waiting for aperture to move")
        return True

    def get_aperture(self):
        return HWR.beamline.beam.aperture_hwobj.getCurrentPositionName()

    def get_aperture_list(self):
        return HWR.beamline.beam.aperture_hwobj.getPredefinedPositionsList()

    def open_dialog(self, dict_dialog):
        """
        Opens the workflow dialog in mxCuBE.
        This call blocks util the dialog is ended by the user.
        """
        return_map = {}
        workflow_hwobj = HWR.beamline.workflow
        if workflow_hwobj is not None:
            return_map = workflow_hwobj.open_dialog(dict_dialog)
        self.emit("open_dialog", dict_dialog)
        return return_map

    def workflow_end(self):
        """
        Notify the workflow HO that the workflow has finished.
        """
        workflow_hwobj = HWR.beamline.workflow
        if workflow_hwobj is not None:
            workflow_hwobj.workflow_end()

    def dozor_batch_processed(self, dozor_batch_dict):
        HWR.beamline.online_processing.batch_processed(dozor_batch_dict)

    def dozor_status_changed(self, status):
        HWR.beamline.online_processing.set_processing_status(status)

    def processing_status_changed(self, collection_id, method, status, msg=""):
        for queue_entry in HWR.beamline.queue_model.get_all_dc_queue_entries():
            data_model = queue_entry.get_data_model()
            if data_model.id == collection_id:
                prefix = data_model.acquisitions[0].path_template.get_image_file_name()
                prefix = prefix.replace("%05d", "#####")

                if status in ("started", "success"):
                    logging.getLogger("user_level_log").info(
                        "EDNA %s: processing of data collection %s %s %s"
                        % (method, prefix, status, msg)
                    )
                elif status == "failed":
                    logging.getLogger("user_level_log").error(
                        "EDNA %s: processing of data collection %s %s %s"
                        % (method, prefix, status, msg)
                    )

                queue_entry.add_processing_msg(
                    str(time.strftime("%Y-%m-%d %H:%M:%S")), method, status, msg
                )

    def image_taken(self, image_num):
        self.image_num = image_num

    def get_image_num(self):
        return self.image_num

    def set_zoom_level(self, zoom_level):
        """
        Sets the zoom to a pre-defined level.
        """
        HWR.beamline.diffractometer.zoomMotor._set_value(int(zoom_level))

    def get_zoom_level(self):
        """
        Returns the zoom level.
        """
        return HWR.beamline.diffractometer.zoomMotor.get_value().value

    def get_available_zoom_levels(self):
        """
        Returns the avaliable pre-defined zoom levels.
        """
        return HWR.beamline.diffractometer.zoomMotor.getPredefinedPositionsList()

    def set_front_light_level(self, level):
        """
        Sets the level of the front light
        """
        HWR.beamline.diffractometer.setFrontLightLevel(level)

    def get_front_light_level(self):
        """
        Gets the level of the front light
        """
        return HWR.beamline.diffractometer.getFrontLightLevel()

    def set_back_light_level(self, level):
        """
        Sets the level of the back light
        """
        HWR.beamline.diffractometer.setBackLightLevel(level)

    def get_back_light_level(self):
        """
        Gets the level of the back light
        """
        return HWR.beamline.diffractometer.getBackLightLevel()

    def centre_beam(self):
        """
        Centers the beam using the beamcmds hardware object.
        """
        self.beamcmds_hwobj.centrebeam()
        while (
            self.beamcmds_hwobj.centrebeam._cmd_execution
            and not self.beamcmds_hwobj.centrebeam._cmd_execution.ready()
        ):
            time.sleep(1)

    def _register_module_functions(self, module_name, recurse=True, prefix=""):
        log = logging.getLogger("HWR")
        # log.info("Registering functions in module %s with XML-RPC server" % module_name)

        if module_name not in sys.modules:
            __import__(module_name)
        module = sys.modules[module_name]

        if not hasattr(module, "xmlrpc_prefix"):
            log.error(
                (
                    'Module %s  has no attribute "xmlrpc_prefix": cannot '
                    + "register its functions. Skipping"
                )
                % module_name
            )
        else:
            prefix += module.xmlrpc_prefix
            if len(prefix) > 0 and prefix[-1] != "_":
                prefix += "_"

            if prefix in self.xmlrpc_prefixes:
                msg = "Prefix %s already used: cannot register for module %s" % (
                    prefix,
                    module_name,
                )
                log.error(msg)
                raise Exception(msg)
            self.xmlrpc_prefixes.add(prefix)

            for f in inspect.getmembers(module, inspect.isfunction):
                if f[0][0] != "_":
                    xmlrpc_name = prefix + f[0]
                    # log.info(
                    #    "Registering function %s.%s as XML-RPC function %s"
                    #    % (module_name, f[1].__name__, xmlrpc_name)
                    # )

                    # Bind method to this XMLRPCServer instance but don't set attribute
                    # This is sufficient to register it as an xmlrpc function.
                    bound_method = types.MethodType(f[1], self)
                    self._server.register_function(bound_method, xmlrpc_name)

            # TODO: Still need to test with deeply-nested modules, in particular that
            # modules and packages are both handled correctly in complex cases.
            if recurse and hasattr(module, "__path__"):
                sub_modules = pkgutil.walk_packages(module.__path__)
                try:
                    sub_module = next(sub_modules)
                    self._register_module_functions(
                        module_name + "." + sub_module[1], recurse=False, prefix=prefix
                    )
                except StopIteration:
                    pass

    def setToken(self, token):
        SecureXMLRpcRequestHandler.setReferenceToken(token)<|MERGE_RESOLUTION|>--- conflicted
+++ resolved
@@ -72,11 +72,7 @@
         self.host = host
         self.port = self.get_property("port")
 
-<<<<<<< HEAD
-        self.doEnforceUseOfToken = self.get_property("enforceUseOfToken", False)
-=======
-        self.use_token = self.getProperty("use_token", True)
->>>>>>> 5239e7a0
+        self.use_token = self.get_property("use_token", True)
 
         try:
             self.open()
