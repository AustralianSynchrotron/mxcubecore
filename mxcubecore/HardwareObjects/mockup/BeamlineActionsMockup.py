--- conflicted
+++ resolved
@@ -7,12 +7,6 @@
 )
 from typing_extensions import Literal
 
-<<<<<<< HEAD
-from pydantic.v1 import BaseModel, Field
-from mxcubecore.TaskUtils import task
-from mxcubecore.CommandContainer import CommandObject
-=======
->>>>>>> 70509128
 from mxcubecore.HardwareObjects.BeamlineActions import (
     AnnotatedCommand,
     BeamlineActions,
