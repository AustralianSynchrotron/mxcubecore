--- conflicted
+++ resolved
@@ -102,11 +102,7 @@
             self.available_tests_dict = TEST_DICT
 
         try:
-<<<<<<< HEAD
-            self.startup_test_list = eval(self.getProperty("startup_tests"))
-=======
             self.startup_test_list = eval(self.get_property("startup_tests"))
->>>>>>> 6bbb019e
         except Exception:
             logging.getLogger("HWR").debug("BeamlineTest: Test list not defined.")
 
