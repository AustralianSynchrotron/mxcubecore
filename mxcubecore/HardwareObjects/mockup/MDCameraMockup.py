--- conflicted
+++ resolved
@@ -123,11 +123,8 @@
             self._video_stream_process = subprocess.Popen(
                 [
                     "video-streamer",
-<<<<<<< HEAD
-=======
                     "-uri",
                     "test",
->>>>>>> 70509128
                     "-hs",
                     "localhost",
                     "-p",
