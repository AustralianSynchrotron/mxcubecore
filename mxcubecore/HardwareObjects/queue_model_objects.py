--- conflicted
+++ resolved
@@ -556,10 +556,7 @@
                     break
 
         return display_name
-<<<<<<< HEAD
-
-=======
->>>>>>> c45cc4be
+
 
 class DataCollection(TaskNode):
     """
