"""
Contains following classes:
* QueueEntryContainer
* BaseQueueEntry
* DummyQueueEntry
* TaskGroupQueueEntry
* SampleQueueEntry
* SampleCentringQueueEntry
* DataCollectionQueueEntry
* CharacterisationQueueEntry
* EnergyScanQueueEntry.

All queue entries inherits the baseclass BaseQueueEntry which inturn
inherits QueueEntryContainer. This makes it possible to arrange and
execute queue entries in a hierarchical maner.

The rest of the classes: DummyQueueEntry, TaskGroupQueueEntry,
SampleQueueEntry, SampleCentringQueueEntry, DataCollectionQueueEntry,
CharacterisationQueueEntry, EnergyScanQueueEntry are concrete
implementations of tasks.
"""

import gevent
import traceback
import logging
import time
import os
import autoprocessing
from copy import copy
from collections import namedtuple

from HardwareRepository.HardwareObjects import queue_model_objects
from HardwareRepository.HardwareObjects. queue_model_enumerables import EXPERIMENT_TYPE, COLLECTION_ORIGIN_STR, CENTRING_METHOD, States
from HardwareRepository.dispatcher import dispatcher
from HardwareRepository import HardwareRepository

status_list = ["SUCCESS", "WARNING", "FAILED", "SKIPPED"]
QueueEntryStatusType = namedtuple("QueueEntryStatusType", status_list)
QUEUE_ENTRY_STATUS = QueueEntryStatusType(0, 1, 2, 3)


class QueueExecutionException(Exception):
    def __init__(self, message, origin):
        Exception.__init__(self, message, origin)
        self.message = message
        self.origin = origin
        self.stack_trace = traceback.format_exc()


class QueueAbortedException(QueueExecutionException):
    def __init__(self, message, origin):
        Exception.__init__(self, message, origin)
        self.origin = origin
        self.message = message
        self.stack_trace = traceback.format_exc()


class QueueSkippEntryException(QueueExecutionException):
    def __init__(self, message, origin):
        Exception.__init__(self, message, origin)
        self.origin = origin
        self.message = message
        self.stack_trace = traceback.format_exc()


class QueueEntryContainer(object):
    """
    A QueueEntryContainer has a list of queue entries, classes
    inheriting BaseQueueEntry, and a Queue object. The Queue object
    controls/handles the execution of the queue entries.
    """

    def __init__(self):
        object.__init__(self)
        self._queue_entry_list = []
        self._queue_controller = None
        self._parent_container = None

    def get_queue_entry_list(self):
        return self._queue_entry_list

    def enqueue(self, queue_entry, queue_controller=None):
        # A queue entry container has a QueueController object
        # which controls the execution of the tasks in the
        # container. The container is set to be its own controller
        # if none is given.
        if queue_controller:
            queue_entry.set_queue_controller(queue_controller)
        else:
            queue_entry.set_queue_controller(self)

        queue_entry.set_container(self)
        self._queue_entry_list.append(queue_entry)

    def dequeue(self, queue_entry):
        """
        Dequeues the QueueEntry <queue_entry> and returns the
        dequeued entry.

        Throws ValueError if the queue_entry is not in the queue.

        :param queue_entry: The queue entry to dequeue/remove.
        :type queue_entry: QueueEntry

        :returns: The dequeued entry.
        :rtype: QueueEntry
        """
        result = None
        index = None
        queue_entry.set_queue_controller(None)
        queue_entry.set_container(None)

        try:
            index = self._queue_entry_list.index(queue_entry)
        except ValueError:
            raise

        if index is not None:
            result = self._queue_entry_list.pop(index)

        log = logging.getLogger("queue_exec")
        log.info("dequeue called with: " + str(queue_entry))
        # log.info('Queue is :' + str(self.get_queue_controller()))

        return result

    def swap(self, queue_entry_a, queue_entry_b):
        """
        Swaps places between the two queue entries <queue_entry_a> and
        <queue_entry_b>.

        Throws a ValueError if one of the entries does not exist in the
        queue.

        :param queue_entry: Queue entry to swap
        :type queue_entry: QueueEntry

        :param queue_entry: Queue entry to swap
        :type queue_entry: QueueEntry
        """
        index_a = None
        index_b = None

        try:
            index_a = self._queue_entry_list.index(queue_entry_a)
        except ValueError:
            raise

        try:
            index_b = self._queue_entry_list.index(queue_entry_b)
        except ValueError:
            raise

        if (index_a is not None) and (index_b is not None):
            temp = self._queue_entry_list[index_a]
            self._queue_entry_list[index_a] = self._queue_entry_list[index_b]
            self._queue_entry_list[index_b] = temp

        log = logging.getLogger("queue_exec")
        log.info("swap called with: " + str(queue_entry_a) + ", " + str(queue_entry_b))
        log.info("Queue is :" + str(self.get_queue_controller()))

    def set_queue_controller(self, queue_controller):
        """
        Sets the queue controller, the object that controls execution
        of this QueueEntryContainer.

        :param queue_controller: The queue controller object.
        :type queue_controller: QueueController
        """
        self._queue_controller = queue_controller

    def get_queue_controller(self):
        """
        :returns: The queue controller
        :type queue_controller: QueueController
        """
        return self._queue_controller

    def set_container(self, queue_entry_container):
        """
        Sets the parent queue entry to <queue_entry_container>

        :param queue_entry_container:
        :type queue_entry_container: QueueEntryContainer
        """
        self._parent_container = queue_entry_container

    def get_container(self):
        """
        :returns: The parent QueueEntryContainer.
        :rtype: QueueEntryContainer
        """
        return self._parent_container


class BaseQueueEntry(QueueEntryContainer):
    """
    Base class for queue entry objects. Defines the overall
    interface and behaviour for a queue entry.
    """

    def __init__(self, view=None, data_model=None, view_set_queue_entry=True):
        QueueEntryContainer.__init__(self)
        self._data_model = None
        self._view = None
        self.set_data_model(data_model)
        self.set_view(view, view_set_queue_entry)
        self._checked_for_exec = False
        self.beamline_setup = None
        self.status = QUEUE_ENTRY_STATUS.SUCCESS
        self.type_str = ""

    # def __getstate__(self):
    #     return QueueEntryContainer.__getstate__(self)

    # def __setstate__(self, d):
    #     return QueueEntryContainer.__setstate__(self, d)

    def is_failed(self):
        return self.status == QUEUE_ENTRY_STATUS.FAILED

    def enqueue(self, queue_entry):
        """
        Method inherited from QueueEntryContainer, a derived class
        should newer need to override this method.
        """
        QueueEntryContainer.enqueue(self, queue_entry, self.get_queue_controller())

    def set_data_model(self, data_model):
        """
        Sets the model node of this queue entry to <data_model>

        :param data_model: The data model node.
        :type data_model: TaskNode
        """
        self._data_model = data_model

    def get_data_model(self):
        """
        :returns: The data model of this queue entry.
        :rtype: TaskNode
        """
        return self._data_model

    def set_view(self, view, view_set_queue_entry=True):
        """
        Sets the view of this queue entry to <view>. Makes the
        correspodning bi-directional connection if view_set_queue_entry
        is set to True. Which is normaly case, it can be usefull with
        'uni-directional' connection in some rare cases.

        :param view: The view to associate with this entry
        :type view: ViewItem

        :param view_set_queue_entry: Bi- or uni-directional
                                     connection to view.
        :type view_set_queue_entry: bool
        """
        if view:
            self._view = view

            if view_set_queue_entry:
                view.set_queue_entry(self)

    def get_view(self):
        """
        :returns the view:
        :rtype: ViewItem
        """
        return self._view

    def is_enabled(self):
        """
        :returns: True if this item is enabled.
        :rtype: bool
        """
        return self._checked_for_exec

    def set_enabled(self, state):
        """
        Enables or disables this entry, controls wether this item
        should be executed (enabled) or not (disabled)

        :param state: Enabled if state is True otherwise disabled.
        :type state: bool
        """
        self._checked_for_exec = state

    def execute(self):
        """
        Execute method, should be overriden my subclasses, defines
        the main body of the procedure to be performed when the entry
        is executed.

        The default executer calls excute on all child entries after
        this method but before post_execute.
        """
        logging.getLogger("queue_exec").info("Calling execute on: " + str(self))

    def pre_execute(self):
        """
        Procedure to be done before execute.
        """
        logging.getLogger("queue_exec").info("Calling pre_execute on: " + str(self))
        self.beamline_setup = self.get_queue_controller().getObjectByRole(
            "beamline_setup"
        )
        self.get_data_model().set_running(True)

    def post_execute(self):
        """
        Procedure to be done after execute, and execute of all
        children of this entry.
        """
        logging.getLogger("queue_exec").info("Calling post_execute on: " + str(self))
        view = self.get_view()

        view.setHighlighted(True)
        view.setOn(False)
        self.get_data_model().set_executed(True)
        self.get_data_model().set_running(False)
        self.get_data_model().set_enabled(False)
        self.set_enabled(False)
        self._set_background_color()

    def _set_background_color(self):
        view = self.get_view()

        if self.get_data_model().is_executed():
            """
            if self.status == QUEUE_ENTRY_STATUS.SUCCESS:
                view.setBackgroundColor(widget_colors.LIGHT_GREEN)
            elif self.status == QUEUE_ENTRY_STATUS.WARNING:
                view.setBackgroundColor(widget_colors.LIGHT_YELLOW)
            elif self.status == QUEUE_ENTRY_STATUS.FAILED:
                view.setBackgroundColor(widget_colors.LIGHT_RED)
            """
            view.set_background_color(self.status + 1)
        else:
            view.set_background_color(0)
            # view.setBackgroundColor(widget_colors.WHITE)

    def stop(self):
        """
        Stops the execution of this entry, should free
        external resources, cancel all pending processes and so on.
        """
        self.get_view().setText(1, "Stopped")
        logging.getLogger("queue_exec").info("Calling stop on: " + str(self))

    def handle_exception(self, ex):
        view = self.get_view()

        if view and isinstance(ex, QueueExecutionException):
            if ex.origin is self:
                # view.setBackgroundColor(widget_colors.LIGHT_RED)
                view.set_background_color(3)

    def __str__(self):
        s = "<%s object at %s> [" % (self.__class__.__name__, hex(id(self)))

        for entry in self._queue_entry_list:
            s += str(entry)

        return s + "]"

    def get_type_str(self):
        return self.type_str


class DummyQueueEntry(BaseQueueEntry):
    def __init__(self, view=None, data_model=None):
        BaseQueueEntry.__init__(self, view, data_model)

    def execute(self):
        BaseQueueEntry.execute(self)
        self.get_view().setText(1, "Sleeping 5 s")
        time.sleep(5)

    def pre_execute(self):
        BaseQueueEntry.pre_execute(self)

    def post_execute(self):
        BaseQueueEntry.post_execute(self)


class TaskGroupQueueEntry(BaseQueueEntry):
    def __init__(self, view=None, data_model=None):
        BaseQueueEntry.__init__(self, view, data_model)
        self.lims_client_hwobj = None
        self.session_hwobj = None
        self.interleave_task = None
        self.interleave_items = None
        self.interleave_sw_list = None
        self.interleave_stoped = None

    def execute(self):
        BaseQueueEntry.execute(self)
        task_model = self.get_data_model()
        gid = task_model.lims_group_id

        do_new_dc_group = True
        # Do not create a new data collection group if one already exists
        # or if the current task group contains a GenericWorkflowQueueEntry
        if gid:
            do_new_dc_group = False
        elif len(self._queue_entry_list) > 0:
            if isinstance(self._queue_entry_list[0], GenericWorkflowQueueEntry):
                do_new_dc_group = False

        init_ref_images = False
        if do_new_dc_group:
            # Creating a collection group with the current session id
            # and a dummy exepriment type OSC. The experiment type
            # will be updated when the collections are stored.
            if task_model.interleave_num_images:
                init_ref_images = task_model.interleave_num_images
                group_data = {
                    "sessionId": self.session_hwobj.session_id,
                    "experimentType": "Collect - Multiwedge",
                }
            elif task_model.inverse_beam_num_images:
                init_ref_images = task_model.inverse_beam_num_images
                group_data = {
                    "sessionId": self.session_hwobj.session_id,
                    "experimentType": "Collect - Multiwedge",
                }
            else:
                group_data = {
                    "sessionId": self.session_hwobj.session_id,
                    "experimentType": "OSC",
                }

            sample_model = task_model.get_sample_node()
            # task_model.get_parent()
            if sample_model.lims_container_location > -1:
                group_data[
                    "actualContainerSlotInSC"
                ] = sample_model.lims_container_location
            if sample_model.lims_sample_location > -1:
                group_data[
                    "actualSampleSlotInContainer"
                ] = sample_model.lims_sample_location

            try:
                gid = self.lims_client_hwobj._store_data_collection_group(group_data)
                self.get_data_model().lims_group_id = gid
            except Exception as ex:
                msg = (
                    "Could not create the data collection group"
                    + " in LIMS. Reason: "
                    + str(ex)
                )
                raise QueueExecutionException(msg, self)

        self.interleave_items = []
        if init_ref_images:
            # At first all children are gathered together and
            # checked if interleave is set. For this implementation
            # interleave is just possible for discreet data collections
            ref_num_images = 0
            children_data_model_list = self._data_model.get_children()

            for child_data_model in children_data_model_list:
                if isinstance(child_data_model, queue_model_objects.DataCollection):
                    if task_model.inverse_beam_num_images is not None:
                        child_data_model.acquisitions[
                            0
                        ].acquisition_parameters.num_images /= 2
                    num_images = child_data_model.acquisitions[
                        0
                    ].acquisition_parameters.num_images

                    if num_images > init_ref_images:
                        if num_images > ref_num_images:
                            ref_num_images = num_images
                        interleave_item = {}
                        child_data_model.set_experiment_type(
                            EXPERIMENT_TYPE.COLLECT_MULTIWEDGE
                        )
                        interleave_item["data_model"] = child_data_model
                        for queue_entry in self._queue_entry_list:
                            if queue_entry.get_data_model() == child_data_model:
                                interleave_item["queue_entry"] = queue_entry
                                interleave_item["tree_item"] = queue_entry.get_view()
                        self.interleave_items.append(interleave_item)

                        if task_model.inverse_beam_num_images is not None:
                            inverse_beam_item = copy(interleave_item)
                            inverse_beam_item["data_model"] = interleave_item[
                                "data_model"
                            ].copy()
                            inverse_beam_item["data_model"].acquisitions[
                                0
                            ].acquisition_parameters.osc_start += 180
                            inverse_beam_item["data_model"].acquisitions[
                                0
                            ].acquisition_parameters.first_image = (
                                interleave_item["data_model"]
                                .acquisitions[0]
                                .acquisition_parameters.first_image
                                + interleave_item["data_model"]
                                .acquisitions[0]
                                .acquisition_parameters.num_images
                            )
                            self.interleave_items.append(inverse_beam_item)
        if len(self.interleave_items) > 1:
            interleave_num_images = task_model.interleave_num_images
            self.interleave_task = gevent.spawn(
                self.execute_interleaved, ref_num_images, init_ref_images
            )
            self.interleave_task.join()

    def execute_interleaved(self, ref_num_images, interleave_num_images):
        task_model = self.get_data_model()

        if task_model.interleave_num_images:
            method_type = "interleave"
        elif task_model.inverse_beam_num_images:
            method_type = "inverse beam"

        logging.getLogger("queue_exec").info(
            "Preparing %s data collection" % method_type
        )

        for interleave_item in self.interleave_items:
            interleave_item["queue_entry"].set_enabled(False)
            interleave_item["tree_item"].set_checkable(False)
            interleave_item["data_model"].lims_group_id = (
                interleave_item["data_model"].get_parent().lims_group_id
            )
            cpos = (
                interleave_item["data_model"]
                .acquisitions[0]
                .acquisition_parameters.centred_position
            )
            # sample = interleave_item["data_model"].get_parent().get_parent()
            sample = interleave_item["data_model"].get_sample_node()
            empty_cpos = queue_model_objects.CentredPosition()
            param_list = queue_model_objects.to_collect_dict(
                interleave_item["data_model"],
                self.session_hwobj,
                sample,
                cpos if cpos != empty_cpos else None,
            )
            self.collect_hwobj.prepare_interleave(
                interleave_item["data_model"], param_list
            )

        self.interleave_sw_list = queue_model_objects.create_interleave_sw(
            self.interleave_items, ref_num_images, interleave_num_images
        )

        self._queue_controller.emit("queue_interleaved_started")
        for item_index, item in enumerate(self.interleave_sw_list):
            if not self.interleave_stoped:
                self.get_view().setText(
                    1,
                    "Subwedge %d:%d)"
                    % ((item_index + 1), len(self.interleave_sw_list)),
                )
                acq_par = (
                    self.interleave_items[item["collect_index"]]["data_model"]
                    .acquisitions[0]
                    .acquisition_parameters
                )
                acq_first_image = acq_par.first_image

                acq_par.first_image = item["sw_first_image"]
                acq_par.num_images = item["sw_actual_size"]
                acq_par.osc_start = item["sw_osc_start"]
                acq_par.in_interleave = (
                    acq_first_image,
                    acq_first_image + item["collect_num_images"] - 1,
                )
                self.interleave_items[item["collect_index"]][
                    "queue_entry"
                ].in_queue = item_index < (len(self.interleave_sw_list) - 1)

                msg = "Executing %s collection (subwedge %d:%d, " % (
                    method_type,
                    (item_index + 1),
                    len(self.interleave_sw_list),
                )
                msg += "from %d to %d, " % (
                    acq_par.first_image,
                    acq_par.first_image + acq_par.num_images - 1,
                )
                msg += "osc start: %.2f, osc total range: %.2f)" % (
                    item["sw_osc_start"],
                    item["sw_osc_range"],
                )
                logging.getLogger("user_level_log").info(msg)

                try:
                    self.interleave_items[item["collect_index"]][
                        "queue_entry"
                    ].pre_execute()
                    self.interleave_items[item["collect_index"]][
                        "queue_entry"
                    ].execute()
                except BaseException:
                    pass
                self.interleave_items[item["collect_index"]][
                    "queue_entry"
                ].post_execute()
                self.interleave_items[item["collect_index"]]["tree_item"].setText(
                    1,
                    "Subwedge %d:%d done"
                    % (item["collect_index"] + 1, item["sw_index"] + 1),
                )

                sig_data = {
                    "current_idx": item_index,
                    "item": item,
                    "nitems": len(self.interleave_sw_list),
                    "sw_size": interleave_num_images,
                }

                self._queue_controller.emit("queue_interleaved_sw_done", (sig_data,))

        if not self.interleave_stoped:
            logging.getLogger("queue_exec").info(
                "%s collection finished" % method_type.title()
            )
            self._queue_controller.emit("queue_interleaved_finished")

        self.interleave_task = None

    def pre_execute(self):
        BaseQueueEntry.pre_execute(self)
        self.lims_client_hwobj = self.beamline_setup.lims_client_hwobj
        self.session_hwobj = self.beamline_setup.session_hwobj
        self.collect_hwobj = self.beamline_setup.collect_hwobj

    def post_execute(self):
        BaseQueueEntry.post_execute(self)
        self.get_view().setText(1, "")

    def stop(self):
        BaseQueueEntry.stop(self)
        if self.interleave_task:
            self.interleave_stoped = True
            self.interleave_task.kill()
        self.get_view().setText(1, "Interleave stoped")


class SampleQueueEntry(BaseQueueEntry):
    """
    Defines the behaviour of sample queue entries. Mounting, launching centring
    and so on.
    """

    def __init__(self, view=None, data_model=None):
        BaseQueueEntry.__init__(self, view, data_model)
        self.sample_changer_hwobj = None
        self.diffractometer_hwobj = None
        self.plate_manipulator_hwobj = None
        self.sample_centring_result = None

    def __getstate__(self):
        d = dict(self.__dict__)
        d["sample_centring_result"] = None
        return d

    def __setstate__(self, d):
        self.__dict__.update(d)

    def execute(self):
        BaseQueueEntry.execute(self)
        log = logging.getLogger("queue_exec")
        sc_used = not self._data_model.free_pin_mode

        # Only execute samples with collections and when sample changer is used
        if len(self.get_data_model().get_children()) != 0 and sc_used:
            if self.diffractometer_hwobj.in_plate_mode():
                return
            else:
                mount_device = self.sample_changer_hwobj

            if mount_device is not None:
                log.info("Loading sample " + str(self._data_model.location))
<<<<<<< HEAD
                sample_mounted = mount_device.is_mounted_sample(
                    tuple(self._data_model.location)
                )
=======
                sample_mounted = mount_device.is_mounted_sample(tuple(self._data_model.location))
>>>>>>> cb20a069
                if not sample_mounted:
                    self.sample_centring_result = gevent.event.AsyncResult()
                    try:
                        mount_sample(
                            self.beamline_setup,
                            self._view,
                            self._data_model,
                            self.centring_done,
                            self.sample_centring_result,
                        )
                        #self.beamline_setup.diffractometer_hwobj.close_kappa_task()
                        #self.beamline_setup.shape_history_hwobj.start_auto_centring(wait=True)
                        #time.sleep(2)
                    except Exception as e:
                        self._view.setText(1, "Error loading")
                        msg = (
                            "Error loading sample, please check"
                            + " sample changer: "
                            + str(e)
                        )
                        log.error(msg)
                        self.status = QUEUE_ENTRY_STATUS.FAILED
                        if isinstance(e, QueueSkippEntryException):
                            raise
                        else:
                            raise QueueExecutionException(str(e), self)
                else:
                    log.info("Sample already mounted")
            else:
                msg = (
                    "SampleQueuItemPolicy does not have any "
                    + "sample changer hardware object, cannot "
                    + "mount sample"
                )
                log.info(msg)
            self.get_view().setText(1, "")

    def centring_done(self, success, centring_info):
        if not success:
            msg = (
                "Loop centring failed or was cancelled, " + "please continue manually."
            )
            logging.getLogger("user_level_log").warning(msg)
        self.sample_centring_result.set(centring_info)

    def pre_execute(self):
        BaseQueueEntry.pre_execute(self)
        try:
            self.sample_changer_hwobj = self.beamline_setup.sample_changer_hwobj
        except AttributeError:
            self.sample_changer_hwobj = None
        self.diffractometer_hwobj = self.beamline_setup.diffractometer_hwobj
        try:
            self.plate_manipulator_hwobj = self.beamline_setup.plate_manipulator_hwobj
        except AttributeError:
            self.plate_manipulator_hwobj = None
        self.shape_history = self.beamline_setup.shape_history_hwobj

    def post_execute(self):
        BaseQueueEntry.post_execute(self)
        params = []

        # Start grouped processing, get information from each collection
        # and call autoproc with grouped processing option
        for child in self.get_data_model().get_children():
            for grand_child in child.get_children():
                if isinstance(grand_child, queue_model_objects.DataCollection):
                    xds_dir = grand_child.acquisitions[0].path_template.xds_dir
                    residues = grand_child.processing_parameters.num_residues
                    anomalous = grand_child.processing_parameters.anomalous
                    space_group = grand_child.processing_parameters.space_group
                    cell = grand_child.processing_parameters.get_cell_str()
                    inverse_beam = grand_child.acquisitions[
                        0
                    ].acquisition_parameters.inverse_beam

                    params.append(
                        {
                            "collect_id": grand_child.id,
                            "xds_dir": xds_dir,
                            "residues": residues,
                            "anomalous": anomalous,
                            "spacegroup": space_group,
                            "cell": cell,
                            "inverse_beam": inverse_beam,
                        }
                    )

        try:
            programs = self.beamline_setup.collect_hwobj["auto_processing"]
            autoprocessing.start(programs, "end_multicollect", params)
        except KeyError:
            pass

        self._set_background_color()
        self._view.setText(1, "")

    def _set_background_color(self):
        BaseQueueEntry._set_background_color(self)

    def get_type_str(self):
        return "Sample"


class BasketQueueEntry(BaseQueueEntry):
    def __init__(self, view=None, data_model=None):
        BaseQueueEntry.__init__(self, view, data_model)


class SampleCentringQueueEntry(BaseQueueEntry):
    """
    Entry for centring a sample
    """

    def __init__(self, view=None, data_model=None):
        BaseQueueEntry.__init__(self, view, data_model)
        self.sample_changer_hwobj = None
        self.diffractometer_hwobj = None
        self.shape_history = None

    def __setstate__(self, d):
        self.__dict__.update(d)

    def __getstate__(self):
        d = dict(self.__dict__)
        d["move_kappa_phi_task"] = None
        return d

    def execute(self):
        BaseQueueEntry.execute(self)

        self.get_view().setText(1, "Waiting for input")
        log = logging.getLogger("user_level_log")

        data_model = self.get_data_model()

        kappa = data_model.get_kappa()
        kappa_phi = data_model.get_kappa_phi()

        # kappa and kappa_phi settings are applied first, and assume that the
        # beamline does have axes with exactly these names
        #
        # Other motor_positions are applied afterwards, but in random order.
        # motor_positions override kappa and kappa_phi if both are set
        #
        # Since setting one motor can change the position of another
        # (on ESRF ID30B setting kappa and kappa_phi changes the translation motors)
        # the order is important.
        dd = {}
        if kappa is not None:
            dd["kappa"] = kappa
        if kappa_phi is not None:
            dd["kappa_phi"] = kappa_phi
        if dd:
            if (
                not hasattr(self.diffractometer_hwobj, "in_kappa_mode")
                or self.diffractometer_hwobj.in_kappa_mode()
            ):
                self.diffractometer_hwobj.move_motors(dd)

        motor_positions = data_model.get_other_motor_positions()
        dd = dict(
            tt
            for tt in data_model.get_other_motor_positions().items()
            if tt[1] is not None
        )
        if motor_positions:
            self.diffractometer_hwobj.move_motors(dd)

        log.warning(
            "Please center a new or select an existing point and press continue."
        )
        self.get_queue_controller().pause(True)
        pos = None

        shapes = list(self.shape_history.get_selected_shapes())
        if shapes:
            pos = shapes[0]
            if hasattr(pos, "get_centred_position"):
                cpos = pos.get_centred_position()
            else:
                cpos = pos.get_centred_positions()[0]
        else:
            msg = "No centred position selected, using current position."
            log.info(msg)

            # Create a centred positions of the current position
            pos_dict = self.diffractometer_hwobj.getPositions()
            cpos = queue_model_objects.CentredPosition(pos_dict)

        self._data_model.set_centring_result(cpos)

        self.get_view().setText(1, "Input accepted")

    def pre_execute(self):
        BaseQueueEntry.pre_execute(self)
        self.sample_changer_hwobj = self.beamline_setup.sample_changer_hwobj
        self.diffractometer_hwobj = self.beamline_setup.diffractometer_hwobj
        self.shape_history = self.beamline_setup.shape_history_hwobj

    def post_execute(self):
        # If centring is executed once then we dont have to execute it again
        self.get_view().set_checkable(False)
        BaseQueueEntry.post_execute(self)

    def get_type_str(self):
        return "Sample centering"


class DataCollectionQueueEntry(BaseQueueEntry):
    """
    Defines the behaviour of a data collection.
    """

    def __init__(self, view=None, data_model=None, view_set_queue_entry=True):
        BaseQueueEntry.__init__(self, view, data_model, view_set_queue_entry)

        self.collect_hwobj = None
        self.diffractometer_hwobj = None
        self.collect_task = None
        self.centring_task = None
        self.shape_history = None
        self.session = None
        self.lims_client_hwobj = None
        self.enable_take_snapshots = True
        self.enable_store_in_lims = True
        self.in_queue = False

        self.parallel_processing_hwobj = None

    def __setstate__(self, d):
        self.__dict__.update(d)

    def __getstate__(self):
        d = dict(self.__dict__)
        d["collect_task"] = None
        d["centring_task"] = None
        d["shape_history"] = self.shape_history.name() if self.shape_history else None
        d["session"] = self.session.name() if self.session else None
        d["lims_client_hwobj"] = (
            self.lims_client_hwobj.name() if self.lims_client_hwobj else None
        )
        return d

    def execute(self):
        BaseQueueEntry.execute(self)
        data_collection = self.get_data_model()

        if data_collection:
            acq_params = data_collection.acquisitions[0].acquisition_parameters
            cpos = acq_params.centred_position

            empty_cpos = all(mpos is None for mpos in cpos.as_dict().values())

            if empty_cpos and data_collection.center_before_collect:
                _p, _s = center_before_collect(
                    self.get_view(),
                    self.diffractometer_hwobj,
                    self.get_queue_controller(),
                    self.shape_history,
                )

                acq_params.centred_position = _p

            self.collect_dc(data_collection, self.get_view())

        if self.shape_history:
            self.shape_history.de_select_all()

    def pre_execute(self):
        BaseQueueEntry.pre_execute(self)

        self.lims_client_hwobj = self.beamline_setup.lims_client_hwobj
        self.collect_hwobj = self.beamline_setup.collect_hwobj
        self.diffractometer_hwobj = self.beamline_setup.diffractometer_hwobj
        self.shape_history = self.beamline_setup.shape_history_hwobj
        self.session = self.beamline_setup.session_hwobj

        try:
            self.parallel_processing_hwobj = self.beamline_setup.parallel_processing_hwobj
        except AttributeError:
            self.parallel_processing_hwobj = None

        qc = self.get_queue_controller()

        qc.connect(self.collect_hwobj, "collectStarted", self.collect_started)
        qc.connect(self.collect_hwobj, "collectNumberOfFrames", self.preparing_collect)
        qc.connect(
            self.collect_hwobj, "collectOscillationStarted", self.collect_osc_started
        )
        qc.connect(self.collect_hwobj, "collectOscillationFailed", self.collect_failed)
        qc.connect(
            self.collect_hwobj, "collectOscillationFinished", self.collect_finished
        )
        qc.connect(self.collect_hwobj, "collectImageTaken", self.image_taken)
        qc.connect(
            self.collect_hwobj, "collectNumberOfFrames", self.collect_number_of_frames
        )

        if self.parallel_processing_hwobj is not None:
            qc.connect(
                self.parallel_processing_hwobj,
                "processingFinished",
                self.processing_finished,
            )
            qc.connect(
                self.parallel_processing_hwobj,
                "processingFailed",
                self.processing_failed,
            )

        data_model = self.get_data_model()

        if data_model.get_parent():
            gid = data_model.get_parent().lims_group_id
            data_model.lims_group_id = gid

    def post_execute(self):
        BaseQueueEntry.post_execute(self)
        qc = self.get_queue_controller()

        qc.disconnect(self.collect_hwobj, "collectStarted", self.collect_started)
        qc.disconnect(
            self.collect_hwobj, "collectNumberOfFrames", self.preparing_collect
        )
        qc.disconnect(
            self.collect_hwobj, "collectOscillationStarted", self.collect_osc_started
        )
        qc.disconnect(
            self.collect_hwobj, "collectOscillationFailed", self.collect_failed
        )
        qc.disconnect(
            self.collect_hwobj, "collectOscillationFinished", self.collect_finished
        )
        qc.disconnect(self.collect_hwobj, "collectImageTaken", self.image_taken)
        qc.disconnect(
            self.collect_hwobj, "collectNumberOfFrames", self.collect_number_of_frames
        )

        if self.parallel_processing_hwobj is not None:
            qc.disconnect(
                self.parallel_processing_hwobj,
                "processingFinished",
                self.processing_finished,
            )
            qc.disconnect(
                self.parallel_processing_hwobj,
                "processingFailed",
                self.processing_failed,
            )

        self.get_view().set_checkable(False)

    def collect_dc(self, dc, list_item):
        log = logging.getLogger("user_level_log")

        if self.collect_hwobj:
            acq_1 = dc.acquisitions[0]
            acq_1.acquisition_parameters.in_queue = self.in_queue
            cpos = acq_1.acquisition_parameters.centred_position
            sample = self.get_data_model().get_sample_node()
            self.collect_hwobj.run_processing_after = dc.run_processing_after
            self.collect_hwobj.aborted_by_user = None
            self.processing_task = None

            try:
                if dc.experiment_type is EXPERIMENT_TYPE.HELICAL:
                    acq_1, acq_2 = (dc.acquisitions[0], dc.acquisitions[1])
                    self.collect_hwobj.set_helical(True)
                    self.collect_hwobj.set_mesh(False)
                    start_cpos = acq_1.acquisition_parameters.centred_position
                    end_cpos = acq_2.acquisition_parameters.centred_position
                    helical_oscil_pos = {
                        "1": start_cpos.as_dict(),
                        "2": end_cpos.as_dict(),
                    }
                    self.collect_hwobj.set_helical_pos(helical_oscil_pos)
                    # msg = "Helical data collection, moving to start position"
                    # log.info(msg)
                    # list_item.setText(1, "Moving sample")
                elif dc.experiment_type is EXPERIMENT_TYPE.MESH:
                    mesh_nb_lines = acq_1.acquisition_parameters.num_lines
                    mesh_total_nb_frames = acq_1.acquisition_parameters.num_images
                    mesh_range = acq_1.acquisition_parameters.mesh_range
                    mesh_center = acq_1.acquisition_parameters.centred_position
                    self.collect_hwobj.set_mesh_scan_parameters(
                        mesh_nb_lines, mesh_total_nb_frames, mesh_center, mesh_range
                    )
                    self.collect_hwobj.set_helical(False)
                    self.collect_hwobj.set_mesh(True)
                    dc.grid.used_count += 1
                else:
                    self.collect_hwobj.set_helical(False)
                    self.collect_hwobj.set_mesh(False)

                if (
                    dc.run_processing_parallel
                    and acq_1.acquisition_parameters.num_images > 4
                    and self.parallel_processing_hwobj is not None
                ):
                    self.processing_task = gevent.spawn(
                        self.parallel_processing_hwobj.run_processing, dc
                    )

                empty_cpos = queue_model_objects.CentredPosition()

                if cpos != empty_cpos:
                    self.shape_history.select_shape_with_cpos(cpos)
                else:
                    pos_dict = self.diffractometer_hwobj.getPositions()
                    cpos = queue_model_objects.CentredPosition(pos_dict)
                    snapshot = self.shape_history.get_snapshot()
                    acq_1.acquisition_parameters.centred_position = cpos
                    acq_1.acquisition_parameters.centred_position.snapshot_image = (
                        snapshot
                    )

                self.shape_history.inc_used_for_collection(cpos)

                param_list = queue_model_objects.to_collect_dict(
                    dc, self.session, sample, cpos if cpos != empty_cpos else None
                )

                self.collect_task = self.collect_hwobj.collect(
                    COLLECTION_ORIGIN_STR.MXCUBE, param_list
                )
                self.collect_task.get()

                if "collection_id" in param_list[0]:
                    dc.id = param_list[0]["collection_id"]

                dc.acquisitions[0].path_template.xds_dir = param_list[0]["xds_dir"]

            except gevent.GreenletExit:
                # log.warning("Collection stopped by user.")
                list_item.setText(1, "Stopped")
                raise QueueAbortedException("queue stopped by user", self)
            except Exception as ex:
                raise QueueExecutionException(str(ex), self)
        else:
            log.error(
                "Could not call the data collection routine,"
                + " check the beamline configuration"
            )
            list_item.setText(1, "Failed")
            msg = (
                "Could not call the data collection"
                + " routine, check the beamline configuration"
            )
            raise QueueExecutionException(msg, self)

    def collect_started(self, owner, num_oscillations):
        logging.getLogger("user_level_log").info("Collection started")
        self.get_view().setText(1, "Collecting")

    def collect_number_of_frames(self, number_of_images=0, exposure_time=0):
        pass

    def image_taken(self, image_number):
        if image_number > 0:
            num_images = (
                self.get_data_model().acquisitions[0].acquisition_parameters.num_images
            )
            num_images += (
                self.get_data_model().acquisitions[0].acquisition_parameters.first_image
                - 1
            )
            self.get_view().setText(1, str(image_number) + "/" + str(num_images))

    def preparing_collect(self, number_images=0, exposure_time=0):
        self.get_view().setText(1, "Collecting")

    def collect_failed(self, owner, state, message, *args):
        # this is to work around the remote access problem
        dispatcher.send("collect_finished")
        self.get_view().setText(1, "Failed")
        self.status = QUEUE_ENTRY_STATUS.FAILED
        logging.getLogger("queue_exec").error(message.replace("\n", " "))
        raise QueueExecutionException(message.replace("\n", " "), self)

    def collect_osc_started(
        self, owner, blsampleid, barcode, location, collect_dict, osc_id
    ):
        self.get_view().setText(1, "Preparing")

    def collect_finished(self, owner, state, message, *args):
        # this is to work around the remote access problem
        dispatcher.send("collect_finished")
        self.get_view().setText(1, "Collection done")
        logging.getLogger("user_level_log").info("Collection finished")

        if self.processing_task is not None:
            self.get_view().setText(1, "Processing...")
            logging.getLogger("user_level_log").warning("Processing: Please wait...")
            self.parallel_processing_hwobj.done_event.wait(timeout=5)
            self.parallel_processing_hwobj.done_event.clear()

    def stop(self):
        BaseQueueEntry.stop(self)
        try:
            self.collect_hwobj.stopCollect("mxCuBE")
            if self.processing_task is not None:
                self.parallel_processing_hwobj.stop_processing()
                logging.getLogger("user_level_log").error("Processing: Stoppend")
            if self.centring_task is not None:
                self.centring_task.kill(block=False)
        except gevent.GreenletExit:
            raise

        self.get_view().setText(1, "Stopped")
        logging.getLogger("queue_exec").info("Calling stop on: " + str(self))
        logging.getLogger("user_level_log").error("Collection: Stoppend")
        # this is to work around the remote access problem
        dispatcher.send("collect_finished")
        raise QueueAbortedException("Queue stopped", self)

    def processing_finished(self):
        dispatcher.send("collect_finished")
        self.processing_task = None
        #self.get_view().setText(1, "Done")
        logging.getLogger("user_level_log").info("Processing: Done")

    def processing_failed(self):
        self.processing_task = None
        self.get_view().setText(1, "Processing failed")
        logging.getLogger("user_level_log").error("Processing: Failed")

    def get_type_str(self):
        data_model = self.get_data_model()
        if data_model.is_helical():
            return "Helical"
        elif data_model.is_mesh():
            return "Mesh"
        else:
            return "OSC"

    def add_processing_msg(self, time, method, status, msg):
        data_model = self.get_data_model()
        data_model.add_processing_msg(time, method, status, msg)
        self.get_view().update_tool_tip()


class CharacterisationGroupQueueEntry(BaseQueueEntry):
    """
    Used to group (couple) a CollectionQueueEntry and a
    CharacterisationQueueEntry, creating a virtual entry for characterisation.
    """

    def __init__(self, view=None, data_model=None, view_set_queue_entry=True):
        BaseQueueEntry.__init__(self, view, data_model, view_set_queue_entry)
        self.dc_qe = None
        self.char_qe = None
        self.in_queue = False

    def execute(self):
        BaseQueueEntry.execute(self)

    def pre_execute(self):
        BaseQueueEntry.pre_execute(self)
        char = self.get_data_model()
        reference_image_collection = char.reference_image_collection

        # Trick to make sure that the reference collection has a sample.
        reference_image_collection._parent = char.get_parent()

        gid = self.get_data_model().get_parent().lims_group_id
        reference_image_collection.lims_group_id = gid

        # Enqueue the reference collection and the characterisation routine.
        dc_qe = DataCollectionQueueEntry(
            self.get_view(), reference_image_collection, view_set_queue_entry=False
        )
        dc_qe.set_enabled(True)
        dc_qe.in_queue = self.in_queue
        self.enqueue(dc_qe)
        self.dc_qe = dc_qe
        if char.run_characterisation:
            try:
                char_qe = CharacterisationQueueEntry(
                    self.get_view(), char, view_set_queue_entry=False
                )
            except Exception as ex:
                logging.getLogger("HWR").exception(
                    "Could not create CharacterisationQueueEntry"
                )
                self.char_qe = None
            else:
                char_qe.set_enabled(True)
                self.enqueue(char_qe)
                self.char_qe = char_qe

    def post_execute(self):
        if self.char_qe:
            self.status = self.char_qe.status
        else:
            self.status = self.dc_qe.status
        BaseQueueEntry.post_execute(self)


class CharacterisationQueueEntry(BaseQueueEntry):
    """
    Defines the behaviour of a characterisation
    """

    def __init__(self, view=None, data_model=None, view_set_queue_entry=True):

        BaseQueueEntry.__init__(self, view, data_model, view_set_queue_entry)
        self.data_analysis_hwobj = None
        self.diffractometer_hwobj = None
        self.queue_model_hwobj = None
        self.session_hwobj = None
        self.edna_result = None
        self.auto_add_diff_plan = True

    def __getstate__(self):
        d = BaseQueueEntry.__getstate__(self)

        d["data_analysis_hwobj"] = (
            self.data_analysis_hwobj.name() if self.data_analysis_hwobj else None
        )
        d["diffractometer_hwobj"] = (
            self.diffractometer_hwobj.name() if self.diffractometer_hwobj else None
        )
        d["queue_model_hwobj"] = (
            self.queue_model_hwobj.name() if self.queue_model_hwobj else None
        )
        d["session_hwobj"] = self.session_hwobj.name() if self.session_hwobj else None

        return d

    def __setstate__(self, d):
        BaseQueueEntry.__setstate__(self, d)

        self.data_analysis_hwobj = (
            HardwareRepository.getHardwareRepository().getHardwareObject(
                d["data_analysis_hwobj"]
            )
            if d["data_analysis_hwobj"]
            else None
        )
        self.diffractometer_hwobj = (
            HardwareRepository.getHardwareRepository().getHardwareObject(
                d["diffractometer_hwobj"]
            )
            if d["diffractometer_hwobj"]
            else None
        )
        self.queue_model_hwobj = (
            HardwareRepository.getHardwareRepository().getHardwareObject(
                d["queue_model_hwobj"]
            )
            if d["queue_model_hwobj"]
            else None
        )
        self.session_hwobj = (
            HardwareRepository.getHardwareRepository().getHardwareObject(
                d["session_hwobj"]
            )
            if d["session_hwobj"]
            else None
        )

    def execute(self):
        BaseQueueEntry.execute(self)

        if self.data_analysis_hwobj is not None:
            if self.get_data_model().wait_result:
                logging.getLogger("user_level_log").warning(
                    "Characterisation: Please wait ..."
                )
                self.start_char()
            else:
                logging.getLogger("user_level_log").info(
                    "Characterisation: Started in the background"
                )
                gevent.spawn(self.start_char)

    def start_char(self):
        log = logging.getLogger("user_level_log")
        self.get_view().setText(1, "Characterising")
        log.info("Characterising, please wait ...")
        char = self.get_data_model()
        reference_image_collection = char.reference_image_collection
        characterisation_parameters = char.characterisation_parameters

        if self.data_analysis_hwobj is not None:
<<<<<<< HEAD
            edna_input = self.data_analysis_hwobj.from_params(
                reference_image_collection, characterisation_parameters
            )

=======
            log.info("  - creating edna input from params")
            edna_input = self.data_analysis_hwobj.\
                         from_params(reference_image_collection,
                                     characterisation_parameters)

            #Un-comment to use the test input files
            #edna_input = XSDataInputMXCuBE.parseString(edna_test_data.EDNA_TEST_DATA)
            #edna_input.process_directory = reference_image_collection.acquisitions[0].\
            #                                path_template.process_directory
            #self.edna_result = XSDataResultMXCuBE.parseString(edna_test_data.EDNA_RESULT_DATA)
>>>>>>> cb20a069
            self.edna_result = self.data_analysis_hwobj.characterise(edna_input)

        if self.edna_result:
            log.info("Characterisation completed.")

            char.html_report = self.data_analysis_hwobj.get_html_report(
                self.edna_result
            )

            try:
                strategy_result = (
                    self.edna_result.getCharacterisationResult().getStrategyResult()
                )
            except BaseException:
                strategy_result = None

            if strategy_result:
                collection_plan = strategy_result.getCollectionPlan()
            else:
                collection_plan = None

            if collection_plan:
                if char.auto_add_diff_plan:
                    # default action
                    self.handle_diffraction_plan(self.edna_result, None)
                else:
                    collections = queue_model_objects.dc_from_edna_output(
                        self.edna_result,
                        char.reference_image_collection,
                        None,  # new_dcg_model
                        None,  # sample_data_model
                        self.beamline_setup,
                    )
                    char.diffraction_plan.append(collections)
                    self.queue_model_hwobj.emit(
                        "diff_plan_available", (char, collections)
                    )

                self.get_view().setText(1, "Done")
            else:
                self.get_view().setText(1, "No result")
                self.status = QUEUE_ENTRY_STATUS.WARNING
                log.warning(
                    "Characterisation completed "
                    + "successfully but without collection plan."
                )
        else:
            self.get_view().setText(1, "Charact. Failed")

            if self.data_analysis_hwobj.is_running():
                log.error("EDNA-Characterisation, software is not responding.")
                log.error(
                    "Characterisation completed with error: "
                    + " data analysis server is not responding."
                )
            else:
                log.error("EDNA-Characterisation completed with a failure.")
                log.error("Characterisation completed with errors.")

        char.set_executed(True)
        self.get_view().setHighlighted(True)

    def handle_diffraction_plan(self, edna_result, edna_collections):
        char = self.get_data_model()
        reference_image_collection = char.reference_image_collection

        dcg_model = char.get_parent()
        sample_data_model = dcg_model.get_parent()

        new_dcg_name = "Diffraction plan"
        new_dcg_num = dcg_model.get_parent().get_next_number_for_name(new_dcg_name)

        new_dcg_model = queue_model_objects.TaskGroup()
        new_dcg_model.set_enabled(False)
        new_dcg_model.set_name(new_dcg_name)
        new_dcg_model.set_number(new_dcg_num)
        new_dcg_model.set_origin(char._node_id)

        self.queue_model_hwobj.add_child(sample_data_model, new_dcg_model)
        if edna_collections is None:
            edna_collections = queue_model_objects.dc_from_edna_output(
                edna_result,
                reference_image_collection,
                new_dcg_model,
                sample_data_model,
                self.beamline_setup,
            )
        for edna_dc in edna_collections:
            path_template = edna_dc.acquisitions[0].path_template
            run_number = self.queue_model_hwobj.get_next_run_number(path_template)
            path_template.run_number = run_number
            path_template.compression = char.diff_plan_compression

            edna_dc.set_enabled(char.run_diffraction_plan)
            edna_dc.set_name(path_template.get_prefix())
            edna_dc.set_number(path_template.run_number)
            self.queue_model_hwobj.add_child(new_dcg_model, edna_dc)

        return edna_collections

    def pre_execute(self):
        BaseQueueEntry.pre_execute(self)
        self.get_view().setOn(True)
        self.get_view().setHighlighted(False)

        self.data_analysis_hwobj = self.beamline_setup.data_analysis_hwobj
        self.diffractometer_hwobj = self.beamline_setup.diffractometer_hwobj
        # should be an other way how to get queue_model_hwobj:
        self.queue_model_hwobj = self._queue_controller.queue_model_hwobj
        self.session_hwobj = self.beamline_setup.session_hwobj

    def post_execute(self):
        BaseQueueEntry.post_execute(self)

    def get_type_str(self):
        return "Characterisation"

    def stop(self):
        BaseQueueEntry.stop(self)
        self.data_analysis_hwobj.stop()


class EnergyScanQueueEntry(BaseQueueEntry):
    def __init__(self, view=None, data_model=None):
        BaseQueueEntry.__init__(self, view, data_model)
        self.energy_scan_hwobj = None
        self.session_hwobj = None
        self.energy_scan_task = None
        self._failed = False

    def __getstate__(self):
        d = dict(self.__dict__)
        d["energy_scan_task"] = None
        return d

    def __setstate__(self, d):
        self.__dict__.update(d)

    def execute(self):
        BaseQueueEntry.execute(self)

        if self.energy_scan_hwobj:
            energy_scan = self.get_data_model()
            self.get_view().setText(1, "Starting energy scan")

            sample_model = self.get_data_model().get_sample_node()

            sample_lims_id = sample_model.lims_id

            # No sample id, pass None to startEnergyScan
            if sample_lims_id == -1:
                sample_lims_id = None

            self.energy_scan_task = gevent.spawn(
                self.energy_scan_hwobj.startEnergyScan,
                energy_scan.element_symbol,
                energy_scan.edge,
                energy_scan.path_template.directory,
                energy_scan.path_template.get_prefix(),
                self.session_hwobj.session_id,
                sample_lims_id,
            )

        self.energy_scan_hwobj.ready_event.wait()
        self.energy_scan_hwobj.ready_event.clear()

    def pre_execute(self):
        BaseQueueEntry.pre_execute(self)
        self._failed = False
        self.energy_scan_hwobj = self.beamline_setup.energyscan_hwobj
        self.session_hwobj = self.beamline_setup.session_hwobj

        qc = self.get_queue_controller()

        qc.connect(
            self.energy_scan_hwobj, "scanStatusChanged", self.energy_scan_status_changed
        )

        qc.connect(
            self.energy_scan_hwobj, "energyScanStarted", self.energy_scan_started
        )

        qc.connect(
            self.energy_scan_hwobj, "energyScanFinished", self.energy_scan_finished
        )

        qc.connect(self.energy_scan_hwobj, "energyScanFailed", self.energy_scan_failed)

    def post_execute(self):
        BaseQueueEntry.post_execute(self)
        qc = self.get_queue_controller()

        qc.disconnect(
            self.energy_scan_hwobj, "scanStatusChanged", self.energy_scan_status_changed
        )

        qc.disconnect(
            self.energy_scan_hwobj, "energyScanStarted", self.energy_scan_started
        )

        qc.disconnect(
            self.energy_scan_hwobj, "energyScanFinished", self.energy_scan_finished
        )

        qc.disconnect(
            self.energy_scan_hwobj, "energyScanFailed", self.energy_scan_failed
        )

        if self._failed:
            raise QueueAbortedException("Queue stopped", self)
        self.get_view().set_checkable(False)

    def energy_scan_status_changed(self, msg):
        logging.getLogger("user_level_log").info(msg)

    def energy_scan_started(self, *args):
        logging.getLogger("user_level_log").info("Energy scan started.")
        self.get_view().setText(1, "In progress")

    def energy_scan_finished(self, scan_info):
        self.get_view().setText(1, "Done")

        energy_scan = self.get_data_model()

        (
            pk,
            fppPeak,
            fpPeak,
            ip,
            fppInfl,
            fpInfl,
            rm,
            chooch_graph_x,
            chooch_graph_y1,
            chooch_graph_y2,
            title,
        ) = self.energy_scan_hwobj.doChooch(
            energy_scan.element_symbol,
            energy_scan.edge,
            energy_scan.path_template.directory,
            energy_scan.path_template.get_archive_directory(),
            "%s_%d"
            % (
                energy_scan.path_template.get_prefix(),
                energy_scan.path_template.run_number,
            ),
        )
        # scan_file_archive_path,
        # scan_file_path)

        # Trying to get the sample from the EnergyScan model instead through
        # the view. Keeping the old way fore backward compatability
        if energy_scan.sample:
            sample = energy_scan.sample
        else:
            sample = self.get_view().parent().parent().get_model()

        sample.crystals[0].energy_scan_result.peak = pk
        sample.crystals[0].energy_scan_result.inflection = ip
        sample.crystals[0].energy_scan_result.first_remote = rm
        sample.crystals[0].energy_scan_result.second_remote = None

        energy_scan.result.pk = pk
        energy_scan.result.fppPeak = fppPeak
        energy_scan.result.fpPeak = fpPeak
        energy_scan.result.ip = ip
        energy_scan.result.fppInfl = fppInfl
        energy_scan.result.fpInfl = fpInfl
        energy_scan.result.rm = rm
        energy_scan.result.chooch_graph_x = chooch_graph_x
        energy_scan.result.chooch_graph_y1 = chooch_graph_y1
        energy_scan.result.chooch_graph_y2 = chooch_graph_y2
        energy_scan.result.title = title
        try:
            energy_scan.result.data = self.energy_scan_hwobj.get_scan_data()
        except BaseException:
            pass

        if (
            sample.crystals[0].energy_scan_result.peak
            and sample.crystals[0].energy_scan_result.inflection
        ):
            logging.getLogger("user_level_log").info(
                "Energy scan: Result peak: %.4f, inflection: %.4f"
                % (
                    sample.crystals[0].energy_scan_result.peak,
                    sample.crystals[0].energy_scan_result.inflection,
                )
            )

        self.get_view().setText(1, "Done")
        self._queue_controller.emit("energy_scan_finished", (pk, ip, rm, sample))

    def energy_scan_failed(self):
        self._failed = True
        self.get_view().setText(1, "Failed")
        self.status = QUEUE_ENTRY_STATUS.FAILED
        logging.getLogger("user_level_log").error("Energy scan: failed")
        raise QueueExecutionException("Energy scan failed", self)

    def stop(self):
        BaseQueueEntry.stop(self)

        try:
            # self.get_view().setText(1, 'Stopping ...')
            self.energy_scan_hwobj.cancelEnergyScan()

            if self.centring_task:
                self.centring_task.kill(block=False)
        except gevent.GreenletExit:
            raise

        self.get_view().setText(1, "Stopped")
        logging.getLogger("queue_exec").info("Calling stop on: " + str(self))
        # this is to work around the remote access problem
        dispatcher.send("collect_finished")
        raise QueueAbortedException("Queue stopped", self)

    def get_type_str(self):
        return "Energy scan"


class XRFSpectrumQueueEntry(BaseQueueEntry):
    def __init__(self, view=None, data_model=None):
        BaseQueueEntry.__init__(self, view, data_model)
        self.xrf_spectrum_hwobj = None
        self.session_hwobj = None
        self._failed = False

    def __getstate__(self):
        d = dict(self.__dict__)
        d["xrf_spectrum_task"] = None
        return d

    def __setstate__(self, d):
        self.__dict__.update(d)

    def execute(self):
        BaseQueueEntry.execute(self)

        if self.xrf_spectrum_hwobj is not None:
            xrf_spectrum = self.get_data_model()
            self.get_view().setText(1, "Starting xrf spectrum")

            sample_model = self.get_data_model().get_sample_node()
            node_id = xrf_spectrum._node_id

            sample_lims_id = sample_model.lims_id
            # No sample id, pass None to startEnergySpectrum
            if sample_lims_id == -1:
                sample_lims_id = None

            self.xrf_spectrum_hwobj.startXrfSpectrum(
                xrf_spectrum.count_time,
                xrf_spectrum.path_template.directory,
                xrf_spectrum.path_template.get_archive_directory(),
                "%s_%d"
                % (
                    xrf_spectrum.path_template.get_prefix(),
                    xrf_spectrum.path_template.run_number,
                ),
                self.session_hwobj.session_id,
                node_id,
            )
            self.xrf_spectrum_hwobj.ready_event.wait()
            self.xrf_spectrum_hwobj.ready_event.clear()
        else:
            logging.getLogger("user_level_log").info(
                "XRFSpectrum not defined in beamline setup"
            )
            self.xrf_spectrum_failed()

    def pre_execute(self):
        BaseQueueEntry.pre_execute(self)
        self._failed = False
        self.xrf_spectrum_hwobj = self.beamline_setup.xrf_spectrum_hwobj
        self.session_hwobj = self.beamline_setup.session_hwobj
        qc = self.get_queue_controller()
        qc.connect(
            self.xrf_spectrum_hwobj,
            "xrfSpectrumStatusChanged",
            self.xrf_spectrum_status_changed,
        )

        qc.connect(
            self.xrf_spectrum_hwobj, "xrfSpectrumStarted", self.xrf_spectrum_started
        )
        qc.connect(
            self.xrf_spectrum_hwobj, "xrfSpectrumFinished", self.xrf_spectrum_finished
        )
        qc.connect(
            self.xrf_spectrum_hwobj, "xrfSpectrumFailed", self.xrf_spectrum_failed
        )

    def post_execute(self):
        BaseQueueEntry.post_execute(self)
        qc = self.get_queue_controller()
        qc.disconnect(
            self.xrf_spectrum_hwobj,
            "xrfSpectrumStatusChanged",
            self.xrf_spectrum_status_changed,
        )

        qc.disconnect(
            self.xrf_spectrum_hwobj, "xrfSpectrumStarted", self.xrf_spectrum_started
        )

        qc.disconnect(
            self.xrf_spectrum_hwobj, "xrfSpectrumFinished", self.xrf_spectrum_finished
        )

        qc.disconnect(
            self.xrf_spectrum_hwobj, "xrfSpectrumFailed", self.xrf_spectrum_failed
        )
        if self._failed:
            raise QueueAbortedException("Queue stopped", self)
        self.get_view().set_checkable(False)

    def xrf_spectrum_status_changed(self, msg):
        logging.getLogger("user_level_log").info(msg)

    def xrf_spectrum_started(self):
        logging.getLogger("user_level_log").info("XRF spectrum started.")
        self.get_view().setText(1, "In progress")

    def xrf_spectrum_finished(self, mcaData, mcaCalib, mcaConfig):
        xrf_spectrum = self.get_data_model()
        spectrum_file_path = os.path.join(
            xrf_spectrum.path_template.directory,
            xrf_spectrum.path_template.get_prefix(),
        )
        spectrum_file_archive_path = os.path.join(
            xrf_spectrum.path_template.get_archive_directory(),
            xrf_spectrum.path_template.get_prefix(),
        )

        xrf_spectrum.result.mca_data = mcaData
        xrf_spectrum.result.mca_calib = mcaCalib
        xrf_spectrum.result.mca_config = mcaConfig

        logging.getLogger("user_level_log").info("XRF spectrum finished.")
        self.get_view().setText(1, "Done")

    def xrf_spectrum_failed(self):
        self._failed = True
        self.get_view().setText(1, "Failed")
        self.status = QUEUE_ENTRY_STATUS.FAILED
        logging.getLogger("user_level_log").error("XRF spectrum failed.")
        raise QueueExecutionException("XRF spectrum failed", self)

    def get_type_str(self):
        return "XRF spectrum"


class GphlWorkflowQueueEntry(BaseQueueEntry):
    def __init__(self, view=None, data_model=None):
        BaseQueueEntry.__init__(self, view, data_model)
        self.workflow_hwobj = None
        self.workflow_running = False

    def execute(self):
        BaseQueueEntry.execute(self)

        logging.getLogger("queue_exec").debug(
            "GphlWorkflowQueueEntry.execute WF state is %s"
            % self.workflow_hwobj.get_state()
        )

        # Start execution of a new workflow
        if self.workflow_hwobj.get_state() != States.ON:
            # TODO Add handling of potential conflicts.
            # NBNB GPhL workflow cannot have multiple users
            # unless they use separate persistence layers
            raise RuntimeError(
                "Cannot execute workflow - GphlWorkflow HardwareObject is not idle"
            )

        msg = "Starting workflow (%s), please wait." % (self.get_data_model()._type)
        logging.getLogger("user_level_log").info(msg)
        # TODO add parameter and data transfer.
        # workflow_params = self.get_data_model().params_list
        # Add the current node id to workflow parameters
        # group_node_id = self._parent_container._data_model._node_id
        # workflow_params.append("group_node_id")
        # workflow_params.append("%d" % group_node_id)
        self.workflow_hwobj.execute()

    def workflow_state_handler(self, state):
        if isinstance(state, tuple):
            state = str(state[0])
        else:
            state = str(state)

        if state == "ON":
            self.workflow_running = False
        elif state == "RUNNING":
            self.workflow_running = True
        elif state == "OPEN":
            msg = "Workflow waiting for input, verify parameters and press continue."
            logging.getLogger("user_level_log").warning(msg)
            self.get_queue_controller().show_workflow_tab()

    def pre_execute(self):
        BaseQueueEntry.pre_execute(self)
        qc = self.get_queue_controller()
        self.workflow_hwobj = self.beamline_setup.getObjectByRole("gphl_workflow")

        qc.connect(self.workflow_hwobj, "stateChanged", self.workflow_state_handler)

        self.workflow_hwobj.pre_execute(self)

        logging.getLogger("HWR").debug("Done GphlWorkflowQueueEntry.pre_execute")

    def post_execute(self):
        BaseQueueEntry.post_execute(self)
        qc = self.get_queue_controller()
        msg = "Finishing workflow %s" % (self.get_data_model()._type)
        logging.getLogger("user_level_log").info(msg)
        self.workflow_hwobj.workflow_end()
        qc.disconnect(self.workflow_hwobj, "stateChanged", self.workflow_state_handler)

    def stop(self):
        BaseQueueEntry.stop(self)
        logging.getLogger("queue_exec").debug("In GphlWorkflowQueueEntry.stop")
        self.workflow_hwobj.abort()
        self.get_view().setText(1, "Stopped")
        raise QueueAbortedException("Queue stopped", self)


class GenericWorkflowQueueEntry(BaseQueueEntry):
    def __init__(self, view=None, data_model=None):
        BaseQueueEntry.__init__(self, view, data_model)
        self.rpc_server_hwobj = None
        self.workflow_hwobj = None
        self.workflow_running = False
        self.workflow_started = False

    def execute(self):
        BaseQueueEntry.execute(self)

        # Start execution of a new workflow
        if str(self.workflow_hwobj.state.value) != "ON":
            # We are trying to start a new workflow and the Tango server is not idle,
            # therefore first abort any running workflow:
            self.workflow_hwobj.abort()
            if self.workflow_hwobj.command_failure():
                msg = (
                    "Workflow abort command failed! Please check workflow Tango server."
                )
                logging.getLogger("user_level_log").error(msg)
            else:
                # Then sleep three seconds for allowing the server to abort a running
                # workflow:
                time.sleep(3)
                # If the Tango server has been restarted the state.value is None.
                # If not wait till the state.value is "ON":
                if self.workflow_hwobj.state.value is not None:
                    while str(self.workflow_hwobj.state.value) != "ON":
                        time.sleep(0.5)

        msg = "Starting workflow (%s), please wait." % (self.get_data_model()._type)
        logging.getLogger("user_level_log").info(msg)
        workflow_params = self.get_data_model().params_list
        # Add the current node id to workflow parameters
        # group_node_id = self._parent_container._data_model._node_id
        # workflow_params.append("group_node_id")
        # workflow_params.append("%d" % group_node_id)
        self.workflow_hwobj.start(workflow_params)
        if self.workflow_hwobj.command_failure():
            msg = "Workflow start command failed! Please check workflow Tango server."
            logging.getLogger("user_level_log").error(msg)
            self.workflow_running = False
        else:
            self.workflow_running = True
            while self.workflow_running:
                time.sleep(1)

    def workflow_state_handler(self, state):
        if isinstance(state, tuple):
            state = str(state[0])
        else:
            state = str(state)

        if state == "ON":
            self.workflow_running = False
        elif state == "RUNNING":
            self.workflow_started = True
        elif state == "OPEN":
            msg = "Workflow waiting for input, verify parameters and press continue."
            logging.getLogger("user_level_log").warning(msg)
            self.get_queue_controller().show_workflow_tab()

    def pre_execute(self):
        BaseQueueEntry.pre_execute(self)
        qc = self.get_queue_controller()
        self.workflow_hwobj = self.beamline_setup.workflow_hwobj

        qc.connect(self.workflow_hwobj, "stateChanged", self.workflow_state_handler)

    def post_execute(self):
        BaseQueueEntry.post_execute(self)
        qc = self.get_queue_controller()
        qc.disconnect(self.workflow_hwobj, "stateChanged", self.workflow_state_handler)
        # reset state
        self.workflow_started = False
        self.workflow_running = False

        self.get_data_model().set_executed(True)
        self.get_data_model().set_enabled(False)

    def stop(self):
        BaseQueueEntry.stop(self)
        self.workflow_hwobj.abort()
        self.get_view().setText(1, "Stopped")
        raise QueueAbortedException("Queue stopped", self)


class XrayCenteringQueueEntry(BaseQueueEntry):
    """
    Defines the behaviour of an Advanced scan
    """

    def __init__(self, view=None, data_model=None, view_set_queue_entry=True):

        BaseQueueEntry.__init__(self, view, data_model, view_set_queue_entry)
        self.mesh_qe = None
        self.helical_qe = None
        self.in_queue = False

    def execute(self):
        BaseQueueEntry.execute(self)

    def pre_execute(self):
        BaseQueueEntry.pre_execute(self)
        xray_centering = self.get_data_model()
        reference_image_collection = xray_centering.reference_image_collection
        reference_image_collection.grid = self.beamline_setup.shape_history_hwobj.create_auto_grid()
        reference_image_collection.acquisitions[0].acquisition_parameters.centred_position = \
            reference_image_collection.grid.get_centred_position()

        # Trick to make sure that the reference collection has a sample.
        reference_image_collection._parent = xray_centering.get_parent()
        xray_centering.line_collection._parent = xray_centering.get_parent()

        gid = self.get_data_model().get_parent().lims_group_id
        reference_image_collection.lims_group_id = gid

        # Enqueue the reference mesh scan collection
        mesh_qe = DataCollectionQueueEntry(
            self.get_view(), reference_image_collection, view_set_queue_entry=False
        )
        mesh_qe.set_enabled(True)
        mesh_qe.in_queue = self.in_queue
        self.mesh_qe = mesh_qe

        # Creat e a helical data collection based on the first collection
        helical_qe = DataCollectionQueueEntry(
            self.get_view(), reference_image_collection, view_set_queue_entry=False
        )

        #helical_model = helical_qe.get_data_model()
        #@helical_model.set_experiment_type(EXPERIMENT_TYPE.HELICAL)
        #@helical_model.grid = None

        acq_two = queue_model_objects.Acquisition()
        helical_model.acquisitions.append(acq_two)
        helical_model.acquisitions[0].acquisition_parameters.num_images = 100
        helical_model.acquisitions[0].acquisition_parameters.num_lines = 1
        helical_acq_path_template = helical_model.acquisitions[0].path_template
        helical_acq_path_template.base_prefix = (
            "line_" + helical_acq_path_template.base_prefix
        )
        helical_qe._data_model = helical_model

        helical_qe.set_enabled(True)
        helical_qe.in_queue = self.in_queue
        self.helical_qe = helical_qe

        advanced_connector_qe = AdvancedConnectorQueueEntry(
            self.get_view(), reference_image_collection, view_set_queue_entry=False
        )
        advanced_connector_qe.first_qe = mesh_qe
        advanced_connector_qe.second_qe = helical_qe
        advanced_connector_qe.set_enabled(True)

        self.enqueue(mesh_qe)
        self.enqueue(advanced_connector_qe)
        self.enqueue(helical_qe)

    def post_execute(self):
        if self.helical_qe:
            self.status = self.helical_qe.status
        else:
            self.status = self.mesh_qe
        BaseQueueEntry.post_execute(self)


class AdvancedConnectorQueueEntry(BaseQueueEntry):
    """Controls different steps
    """

    def __init__(self, view=None, data_model=None, view_set_queue_entry=True):

        BaseQueueEntry.__init__(self, view, data_model, view_set_queue_entry)
        self.first_qe = None
        self.second_qe = None
        self.diffractometer_hwobj = None
        self.shape_history_hwobj = None

    def pre_execute(self):
        BaseQueueEntry.pre_execute(self)
        self.diffractometer_hwobj = self.beamline_setup.diffractometer_hwobj
        self.shape_history_hwobj = self.beamline_setup.shape_history_hwobj

    def execute(self):
        BaseQueueEntry.execute(self)
        firt_qe_data_model = self.first_qe.get_data_model()

        if firt_qe_data_model.run_processing_parallel == "XrayCentering":
            best_positions = firt_qe_data_model.parallel_processing_result.get(
                "best_positions", []
            )

            if len(best_positions) > 0:
                best_cpos = best_positions[0]["cpos"]
                helical_model = self.second_qe.get_data_model()

                # logging.getLogger("user_level_log").info(\
                #    "Moving to the best position")
                # self.diffractometer_hwobj.move_motors(best_cpos)
                # gevent.sleep(2)

                logging.getLogger("user_level_log").info("Rotating 90 degrees")
                self.diffractometer_hwobj.move_omega_relative(90)
                logging.getLogger("user_level_log").info("Creating a helical line")

                gevent.sleep(2)
                auto_line, cpos_one, cpos_two = (
                    self.shape_history_hwobj.create_auto_line()
                )
                helical_model.acquisitions[
                    0
                ].acquisition_parameters.osc_start = cpos_one.phi
                helical_model.acquisitions[
                    0
                ].acquisition_parameters.centred_position = cpos_one
                helical_model.acquisitions[
                    1
                ].acquisition_parameters.centred_position = cpos_two

                self.second_qe.set_enabled(True)
            else:
                logging.getLogger("user_level_log").warning(
                    "No diffraction found. Cancelling Xray centering"
                )
                self.second_qe.set_enabled(False)


class OpticalCentringQueueEntry(BaseQueueEntry):
    """
    Entry for automatic sample centring with lucid
    """

    def __init__(self, view=None, data_model=None):
        BaseQueueEntry.__init__(self, view, data_model)
        self.diffractometer_hwobj = None

    def execute(self):
        BaseQueueEntry.execute(self)
        self.diffractometer_hwobj.automatic_centring_try_count = (
            self.get_data_model().try_count
        )

        self.diffractometer_hwobj.start_centring_method(
            self.diffractometer_hwobj.CENTRING_METHOD_AUTO, wait=True
        )

    def pre_execute(self):
        BaseQueueEntry.pre_execute(self)
        self.diffractometer_hwobj = self.beamline_setup.diffractometer_hwobj

    def post_execute(self):
        self.get_view().set_checkable(False)
        BaseQueueEntry.post_execute(self)

    def get_type_str(self):
        return "Optical automatic centering"


class XrayImagingQueueEntry(BaseQueueEntry):
    """
    """

    def __init__(self, view=None, data_model=None, view_set_queue_entry=True):
        BaseQueueEntry.__init__(self, view, data_model, view_set_queue_entry)

    def execute(self):
        BaseQueueEntry.execute(self)
        self.beamline_setup.xray_imaging_hwobj.execute(self.get_data_model())

    def pre_execute(self):
        BaseQueueEntry.pre_execute(self)

        qc = self.get_queue_controller()
        qc.connect(self.beamline_setup.xray_imaging_hwobj, "collectImageTaken", self.image_taken)
        qc.connect(self.beamline_setup.xray_imaging_hwobj, "collectFailed", self.collect_failed)

        self.beamline_setup.xray_imaging_hwobj.pre_execute(self.get_data_model())

    def post_execute(self):
        BaseQueueEntry.post_execute(self)
        self.beamline_setup.xray_imaging_hwobj.post_execute(self.get_data_model())

        qc = self.get_queue_controller()
        qc.disconnect(self.beamline_setup.xray_imaging_hwobj, "collectImageTaken", self.image_taken)
        qc.disconnect(self.beamline_setup.xray_imaging_hwobj, "collectFailed", self.collect_failed)

    def stop(self):
        BaseQueueEntry.stop(self)
        self.beamline_setup.xray_imaging_hwobj.stop_collect()

    def collect_failed(self, message):
        # this is to work around the remote access problem
        dispatcher.send("collect_finished")
        self.get_view().setText(1, "Failed")
        self.status = QUEUE_ENTRY_STATUS.FAILED
        logging.getLogger("queue_exec").error(message.replace("\n", " "))
        raise QueueExecutionException(message.replace("\n", " "), self)

    def image_taken(self, image_number):
        if image_number > 0:
            num_images = (
                self.get_data_model().acquisition.acquisition_parameters.num_images
            )
            self.get_view().setText(1, str(image_number) + "/" + str(num_images))

def mount_sample(
    beamline_setup_hwobj, view, data_model, centring_done_cb, async_result
):
    view.setText(1, "Loading sample")
    beamline_setup_hwobj.shape_history_hwobj.clear_all()
    log = logging.getLogger("queue_exec")

    loc = data_model.location
    holder_length = data_model.holder_length

    snapshot_before_filename = "/tmp/test_before.png"
    snapshot_after_filename = "/tmp/test_after.png"

    robot_action_dict = {
        "actionType": "LOAD",
        "containerLocation": loc[1],
        "dewarLocation": loc[0],
        "sampleBarcode": data_model.code,
        "sampleId": data_model.lims_id,
        "sessionId": beamline_setup_hwobj.session_hwobj.session_id,
        "startTime": time.strftime("%Y-%m-%d %H:%M:%S"),
    }
    # "xtalSnapshotBefore": data_model.get_snapshot_filename(prefix="before"),
    # "xtalSnapshotAfter": data_model.get_snapshot_filename(prefix="after")}

    # This is a possible solution how to deal with two devices that
    # can move sample on beam (sample changer, plate holder, in future
    # also harvester)
    # TODO make sample_Changer_one, sample_changer_two
    if beamline_setup_hwobj.diffractometer_hwobj.in_plate_mode():
        sample_mount_device = beamline_setup_hwobj.plate_manipulator_hwobj
    else:
        sample_mount_device = beamline_setup_hwobj.sample_changer_hwobj

<<<<<<< HEAD
    if hasattr(sample_mount_device, "__TYPE__"):
        if sample_mount_device.__TYPE__ in ["Marvin", "CATS"]:
            element = "%d:%02d" % tuple(loc)
=======
    if hasattr(sample_mount_device, '__TYPE__'):
        if sample_mount_device.__TYPE__ in ['Marvin','CATS']:
            element = '%d:%02d' % tuple(loc)
>>>>>>> cb20a069
            sample_mount_device.load(sample=element, wait=True)
        elif sample_mount_device.__TYPE__ == "PlateManipulator":
            sample_mount_device.load_sample(sample_location=loc)
        else:
            if (
                sample_mount_device.load_sample(
                    holder_length, sample_location=loc, wait=True
                )
                is False
            ):
                # WARNING: explicit test of False return value.
                # This is to preserve backward compatibility (load_sample was supposed to return None);
                # if sample could not be loaded, but no exception is raised, let's skip
                # the sample
                raise QueueSkippEntryException(
                    "Sample changer could not load sample", ""
                )

    robot_action_dict["endTime"] = time.strftime("%Y-%m-%d %H:%M:%S")
    if sample_mount_device.hasLoadedSample():
        robot_action_dict["status"] = "SUCCESS"
    else:
        robot_action_dict["message"] = "Sample was not loaded"
        robot_action_dict["status"] = "ERROR"

    beamline_setup_hwobj.lims_client_hwobj.store_robot_action(robot_action_dict)

    if not sample_mount_device.hasLoadedSample():
        # Disables all related collections
        view.setOn(False)
        view.setText(1, "Sample not loaded")
        raise QueueSkippEntryException("Sample not loaded", "")
    else:
        view.setText(1, "Sample loaded")
        dm = beamline_setup_hwobj.diffractometer_hwobj
        if dm is not None:
            if hasattr(sample_mount_device, "__TYPE__"):
                if sample_mount_device.__TYPE__ in (
                    "Marvin",
                    "PlateManipulator",
                    "Mockup",
                ):
                    return
            try:
                dm.connect("centringAccepted", centring_done_cb)
<<<<<<< HEAD
                centring_method = view.listView().parent().parent().centring_method
=======
                dm.connect("centringFailed", centring_done_cb)
                centring_method = view.listView().parent().parent().\
                                  centring_method
>>>>>>> cb20a069
                if centring_method == CENTRING_METHOD.MANUAL:
                    log.warning(
                        "Manual centring used, waiting for" + " user to center sample"
                    )
                    dm.start_centring_method(dm.MANUAL3CLICK_MODE)
                elif centring_method == CENTRING_METHOD.LOOP:
                    dm.start_centring_method(dm.C3D_MODE)
                    log.warning(
                        "Centring in progress. Please save"
                        + " the suggested centring or re-center"
                    )
                elif centring_method == CENTRING_METHOD.FULLY_AUTOMATIC:
                    log.info("Centring sample, please wait.")
                    dm.start_centring_method(dm.C3D_MODE)
                else:
                    dm.start_centring_method(dm.MANUAL3CLICK_MODE)

                view.setText(1, "Centring !")
                centring_result = async_result.get()
                if centring_result["valid"]:
                    view.setText(1, "Centring done !")
                    log.info("Centring saved")
                else:
                    view.setText(1, "Centring failed !")
                    if centring_method == CENTRING_METHOD.FULLY_AUTOMATIC:
                        raise QueueSkippEntryException(
                            "Could not center sample, skipping", ""
                        )
                    else:
                        raise RuntimeError("Could not center sample")
            except Exception as ex:
                log.exception("Could not center sample: " + str(ex))
            finally:
                dm.disconnect("centringAccepted", centring_done_cb)
                dm.disconnect("centringFailed", centring_done_cb)


def center_before_collect(view, dm, queue, shapes):
    view.setText(1, "Waiting for input")
    log = logging.getLogger("user_level_log")

    log.info("Please select, or center on a new position and press continue.")

    queue.pause(True)
    pos, shape = None, None

    if len(shapes.get_selected_shapes()):
        shape = shapes.get_selected_shapes()[0]
        pos = shape.mpos()
    else:
        msg = "No centred position selected, using current position."
        log.info(msg)

        # Create a centred postions of the current postion
        pos = dm.getPositions()
        shape = shapes.add_shape_from_mpos([pos], (0, 0), "P")

    view(1, "Centring completed")
    log.info("Centring completed")

    return queue_model_objects.CentredPosition(pos), shape


MODEL_QUEUE_ENTRY_MAPPINGS = {
    queue_model_objects.DataCollection: DataCollectionQueueEntry,
    queue_model_objects.Characterisation: CharacterisationGroupQueueEntry,
    queue_model_objects.EnergyScan: EnergyScanQueueEntry,
    queue_model_objects.XRFSpectrum: XRFSpectrumQueueEntry,
    queue_model_objects.SampleCentring: SampleCentringQueueEntry,
    queue_model_objects.OpticalCentring: OpticalCentringQueueEntry,
    queue_model_objects.Sample: SampleQueueEntry,
    queue_model_objects.Basket: BasketQueueEntry,
    queue_model_objects.TaskGroup: TaskGroupQueueEntry,
    queue_model_objects.Workflow: GenericWorkflowQueueEntry,
    queue_model_objects.XrayCentering: XrayCenteringQueueEntry,
    queue_model_objects.GphlWorkflow: GphlWorkflowQueueEntry,
    queue_model_objects.XrayImaging: XrayImagingQueueEntry,
}<|MERGE_RESOLUTION|>--- conflicted
+++ resolved
@@ -681,13 +681,9 @@
 
             if mount_device is not None:
                 log.info("Loading sample " + str(self._data_model.location))
-<<<<<<< HEAD
                 sample_mounted = mount_device.is_mounted_sample(
                     tuple(self._data_model.location)
                 )
-=======
-                sample_mounted = mount_device.is_mounted_sample(tuple(self._data_model.location))
->>>>>>> cb20a069
                 if not sample_mounted:
                     self.sample_centring_result = gevent.event.AsyncResult()
                     try:
@@ -1374,23 +1370,10 @@
         characterisation_parameters = char.characterisation_parameters
 
         if self.data_analysis_hwobj is not None:
-<<<<<<< HEAD
             edna_input = self.data_analysis_hwobj.from_params(
                 reference_image_collection, characterisation_parameters
             )
 
-=======
-            log.info("  - creating edna input from params")
-            edna_input = self.data_analysis_hwobj.\
-                         from_params(reference_image_collection,
-                                     characterisation_parameters)
-
-            #Un-comment to use the test input files
-            #edna_input = XSDataInputMXCuBE.parseString(edna_test_data.EDNA_TEST_DATA)
-            #edna_input.process_directory = reference_image_collection.acquisitions[0].\
-            #                                path_template.process_directory
-            #self.edna_result = XSDataResultMXCuBE.parseString(edna_test_data.EDNA_RESULT_DATA)
->>>>>>> cb20a069
             self.edna_result = self.data_analysis_hwobj.characterise(edna_input)
 
         if self.edna_result:
@@ -2261,15 +2244,9 @@
     else:
         sample_mount_device = beamline_setup_hwobj.sample_changer_hwobj
 
-<<<<<<< HEAD
     if hasattr(sample_mount_device, "__TYPE__"):
         if sample_mount_device.__TYPE__ in ["Marvin", "CATS"]:
             element = "%d:%02d" % tuple(loc)
-=======
-    if hasattr(sample_mount_device, '__TYPE__'):
-        if sample_mount_device.__TYPE__ in ['Marvin','CATS']:
-            element = '%d:%02d' % tuple(loc)
->>>>>>> cb20a069
             sample_mount_device.load(sample=element, wait=True)
         elif sample_mount_device.__TYPE__ == "PlateManipulator":
             sample_mount_device.load_sample(sample_location=loc)
@@ -2315,13 +2292,7 @@
                     return
             try:
                 dm.connect("centringAccepted", centring_done_cb)
-<<<<<<< HEAD
                 centring_method = view.listView().parent().parent().centring_method
-=======
-                dm.connect("centringFailed", centring_done_cb)
-                centring_method = view.listView().parent().parent().\
-                                  centring_method
->>>>>>> cb20a069
                 if centring_method == CENTRING_METHOD.MANUAL:
                     log.warning(
                         "Manual centring used, waiting for" + " user to center sample"
@@ -2356,7 +2327,6 @@
                 log.exception("Could not center sample: " + str(ex))
             finally:
                 dm.disconnect("centringAccepted", centring_done_cb)
-                dm.disconnect("centringFailed", centring_done_cb)
 
 
 def center_before_collect(view, dm, queue, shapes):
