--- conflicted
+++ resolved
@@ -633,9 +633,6 @@
             acq_parameters.shutterless = False
 
         try:
-<<<<<<< HEAD
-            acq_parameters.detector_mode = self.detector.get_roi_mode()
-=======
             acq_parameters.detector_binning_mode = self.detector.get_binning_mode()
         except:
             logging.getLogger("HWR").warning(
@@ -646,7 +643,6 @@
 
         try:
             acq_parameters.detector_roi_mode = self.detector.get_roi_mode()
->>>>>>> 4bc2ceab
         except:
             logging.getLogger("HWR").warning(
                 "get_default_acquisition_parameters: "
