#
#  Project: MXCuBE
#  https://github.com/mxcube
#
#  This file is part of MXCuBE software.
#
#  MXCuBE is free software: you can redistribute it and/or modify
#  it under the terms of the GNU Lesser General Public License as published by
#  the Free Software Foundation, either version 3 of the License, or
#  (at your option) any later version.
#
#  MXCuBE is distributed in the hope that it will be useful,
#  but WITHOUT ANY WARRANTY; without even the implied warranty of
#  MERCHANTABILITY or FITNESS FOR A PARTICULAR PURPOSE.  See the
#  GNU Lesser General Public License for more details.
#
#  You should have received a copy of the GNU Lesser General Public License
#  along with MXCuBE. If not, see <http://www.gnu.org/licenses/>.

from __future__ import print_function
import os
import copy
import time
import logging
import tempfile
import gevent
import numpy
import math
import lucid


from HardwareRepository.HardwareObjects import queue_model_objects as qmo

from gevent.event import AsyncResult
from HardwareRepository.TaskUtils import task
from HardwareRepository.BaseHardwareObjects import HardwareObject
from HardwareRepository.ConvertUtils import string_types
from HardwareRepository import HardwareRepository as HWR

# from HardwareRepository.HardwareObjects.GenericDiffractometer import GenericDiffractometer


last_centred_position = [200, 200]


class NanoDiff(HardwareObject):
    """
    Description:
    """

    """
    Centring modes enumerate
    """
    MANUAL3CLICK_MODE = "Manual 3-click"
    C3D_MODE = "Computer automatic"
    MOVE_TO_BEAM_MODE = "Move to Beam"

    """
    Gonio mode enumerate
    """
    MINIKAPPA = "MiniKappa"
    PLATE = "Plate"
    PERMANENT = "Permanent"

    def __init__(self, *args):
        """
        Description:
        """
        HardwareObject.__init__(self, *args)

        qmo.CentredPosition.set_diffractometer_motor_names(
            "phi", "focus", "phiz", "phiy", "zoom", "sampx", "sampy", "beam_x", "beam_y"
        )

        # Hardware objects ----------------------------------------------------
        self.phi_motor_hwobj = None
        self.phiz_motor_hwobj = None
        self.phiy_motor_hwobj = None
        self.zoom_motor_hwobj = None
        self.sample_x_motor_hwobj = None
        self.sample_y_motor_hwobj = None
        self.focus_motor_hwobj = None
        self.omega_reference_motor = None
        self.centring_hwobj = None
        self.minikappa_correction_hwobj = None

        # Channels and commands -----------------------------------------------
        self.chan_calib_x = None
        self.chan_calib_y = None

        # self.chan_head_type = None
        print("PP__:  Attention, chan_head_type is commented out")

        self.chan_fast_shutter_is_open = None
        self.chan_sync_move_motors = None
        self.cmd_start_set_phase = None
        self.cmd_start_auto_focus = None

        # Internal values -----------------------------------------------------
        self.beam_position = None
        self.zoom_centre = None
        self.pixels_per_mm_x = None
        self.pixels_per_mm_y = None

        self.current_sample_info = None
        self.cancel_centring_methods = None
        self.current_centring_procedure = None
        self.current_centring_method = None
        self.current_positions_dict = None
        self.current_state_dict = None
        self.current_phase = None
        self.fast_shutter_is_open = None
        self.head_type = None
        self.centring_methods = None
        self.centring_status = None
        self.centring_time = None
        self.user_confirms_centring = None
        self.user_clicked_event = None
        self.omega_reference_par = None
        self.move_to_motors_positions_task = None
        self.move_to_motors_positions_procedure = None
        self.ready_event = None
        self.in_collection = None
        self.phase_list = []
        self.reference_pos = None

        self.connect(self, "equipmentReady", self.equipmentReady)
        self.connect(self, "equipmentNotReady", self.equipmentNotReady)

    def init(self):
        """
        Description:
        """
        self.ready_event = gevent.event.Event()
        self.centring_methods = {
            NanoDiff.MANUAL3CLICK_MODE: self.start_3Click_centring,
            NanoDiff.C3D_MODE: self.start_automatic_centring,
        }
        self.cancel_centring_methods = {}
        self.current_positions_dict = {
            "phiy": 0,
            "phiz": 0,
            "sampx": 0,
            "sampy": 0,
            "zoom": 0,
            "phi": 0,
            "focus": 0,
            "beam_x": 0,
            "beam_y": 0,
        }
        self.current_state_dict = {"sampx": "", "sampy": "", "phi": ""}
        self.centring_status = {"valid": False}
        self.centring_time = 0
        self.user_confirms_centring = True
        self.user_clicked_event = AsyncResult()
        self.head_type = NanoDiff.PERMANENT

        # self.chan_calib_x = self.get_channel_object('CoaxCamScaleX')
        # self.chan_calib_y = self.get_channel_object('CoaxCamScaleY')
        self.update_pixels_per_mm()

        # self.chan_head_type = self.get_channel_object('HeadType')
        # if self.chan_head_type is not None:
        #    self.head_type = self.chan_head_type.get_value()

        print("PP__:  Attention, chan_head_type is commented out")

        self.chan_current_phase = self.get_channel_object("CurrentPhase")
        if self.chan_current_phase is not None:
            self.connect(self.chan_current_phase, "update", self.current_phase_changed)
        else:
            logging.getLogger("HWR").debug(
                "NanoDiff: Current phase channel not defined"
            )

        self.chan_fast_shutter_is_open = self.get_channel_object("FastShutterIsOpen")
        if self.chan_fast_shutter_is_open is not None:
            self.chan_fast_shutter_is_open.connect_signal(
                "update", self.fast_shutter_state_changed
            )

        self.cmd_start_set_phase = self.get_command_object("startSetPhase")
        self.cmd_start_auto_focus = self.get_command_object("startAutoFocus")

        self.centring_hwobj = self.get_object_by_role("centring")
        if self.centring_hwobj is None:
            logging.getLogger("HWR").debug("NanoDiff: Centring math is not defined")

        self.phi_motor_hwobj = self.get_object_by_role("phi")
        self.phiz_motor_hwobj = self.get_object_by_role("phiz")
        self.phiy_motor_hwobj = self.get_object_by_role("phiy")
        self.zoom_motor_hwobj = self.get_object_by_role("zoom")
        self.focus_motor_hwobj = self.get_object_by_role("focus")
        self.sample_x_motor_hwobj = self.get_object_by_role("sampx")
        self.sample_y_motor_hwobj = self.get_object_by_role("sampy")

        if HWR.beamline.beam is not None:
            self.connect(
                HWR.beamline.beam, "beamPosChanged", self.beam_position_changed
            )
        else:
            logging.getLogger("HWR").debug("NanoDiff: Beaminfo is not defined")

        if self.phi_motor_hwobj is not None:
            self.connect(
                self.phi_motor_hwobj, "stateChanged", self.phi_motor_state_changed
            )
            self.connect(self.phi_motor_hwobj, "valueChanged", self.phi_motor_moved)
        else:
            logging.getLogger("HWR").error("NanoDiff: Phi motor is not defined")

        if self.phiz_motor_hwobj is not None:
            self.connect(
                self.phiz_motor_hwobj, "stateChanged", self.phiz_motor_state_changed
            )
            self.connect(self.phiz_motor_hwobj, "valueChanged", self.phiz_motor_moved)
        else:
            logging.getLogger("HWR").error("NanoDiff: Phiz motor is not defined")

        if self.phiy_motor_hwobj is not None:
            self.connect(
                self.phiy_motor_hwobj, "stateChanged", self.phiy_motor_state_changed
            )
            self.connect(self.phiy_motor_hwobj, "valueChanged", self.phiy_motor_moved)
        else:
            logging.getLogger("HWR").error("NanoDiff: Phiy motor is not defined")

        if self.zoom_motor_hwobj is not None:
            self.connect(
                self.zoom_motor_hwobj, "valueChanged", self.update_pixels_per_mm
            )
            self.connect(
                self.zoom_motor_hwobj,
                "predefinedPositionChanged",
                self.update_pixels_per_mm,
            )
            self.connect(
                self.zoom_motor_hwobj, "stateChanged", self.zoom_motor_state_changed
            )
        else:
            logging.getLogger("HWR").error("NanoDiff: Zoom motor is not defined")

        if self.sample_x_motor_hwobj is not None:
            self.connect(
                self.sample_x_motor_hwobj,
                "stateChanged",
                self.sampleX_motor_state_changed,
            )
            self.connect(
                self.sample_x_motor_hwobj, "valueChanged", self.sampleX_motor_moved
            )
        else:
            logging.getLogger("HWR").error("NanoDiff: Sampx motor is not defined")

        if self.sample_y_motor_hwobj is not None:
            self.connect(
                self.sample_y_motor_hwobj,
                "stateChanged",
                self.sampleY_motor_state_changed,
            )
            self.connect(
                self.sample_y_motor_hwobj, "valueChanged", self.sampleY_motor_moved
            )
        else:
            logging.getLogger("HWR").error("NanoDiff: Sampx motor is not defined")

        if self.focus_motor_hwobj is not None:
            self.connect(self.focus_motor_hwobj, "valueChanged", self.focus_motor_moved)

        # if HWR.beamline.sample_view.camera is None:
        #     logging.getLogger("HWR").error("NanoDiff: Camera is not defined")
        # else:
        #     self.image_height = HWR.beamline.sample_view.camera.get_height()
        #     self.image_width = HWR.beamline.sample_view.camera.get_width()

        try:
<<<<<<< HEAD
            self.zoom_centre = eval(self.getProperty("zoom_centre"))
=======
            self.zoom_centre = eval(self.get_property("zoom_centre"))
>>>>>>> 6bbb019e
        except Exception:
            self.zoom_centre = {"x": 0, "y": 0}
            logging.getLogger("HWR").warning(
                "NanoDiff: " + "zoom centre not configured"
            )

        self.reversing_rotation = self.get_property("reversingRotation")
        try:
<<<<<<< HEAD
            self.grid_direction = eval(self.getProperty("gridDirection"))
=======
            self.grid_direction = eval(self.get_property("gridDirection"))
>>>>>>> 6bbb019e
        except Exception:
            self.grid_direction = {"fast": (0, 1), "slow": (1, 0)}
            logging.getLogger("HWR").warning(
                "NanoDiff: Grid direction is not defined. Using default."
            )

        try:
<<<<<<< HEAD
            self.phase_list = eval(self.getProperty("phaseList"))
=======
            self.phase_list = eval(self.get_property("phaseList"))
>>>>>>> 6bbb019e
        except Exception:
            self.phase_list = []

    def in_plate_mode(self):
        # self.head_type = self.chan_head_type.get_value()
        print("PP__:  Attention, chan_head_type is commented out")

        return self.head_type == NanoDiff.PLATE

    def use_sample_changer(self):
        return False

    def get_grid_direction(self):
        """
        Descript. :
        """
        return self.grid_direction

    def is_reversing_rotation(self):
        return self.reversing_rotation is True

    def equipmentReady(self):
        """
        Descript. :
        """
        self.emit("minidiffReady", ())

    def equipmentNotReady(self):
        """
        Descript. :
        """
        self.emit("minidiffNotReady", ())

    def is_ready(self):
        """
        Descript. :
        """
        if self.is_valid():
            for motor in (
                self.sample_x_motor_hwobj,
                self.sample_y_motor_hwobj,
                self.zoom_motor_hwobj,
                self.phi_motor_hwobj,
                self.phiz_motor_hwobj,
                self.phiy_motor_hwobj,
            ):
                if motor is not None:
                    if motor.is_moving():
                        return False
            return True
        else:
            return False

    def is_valid(self):
        """
        Descript. :
        """
        return (
            self.sample_x_motor_hwobj is not None
            and self.sample_y_motor_hwobj is not None
            and self.zoom_motor_hwobj is not None
            and self.phi_motor_hwobj is not None
            and self.phiz_motor_hwobj is not None
            and self.phiy_motor_hwobj is not None
        )

    def current_phase_changed(self, phase):
        """
        Descript. :
        """
        self.current_phase = phase
        self.emit("minidiffPhaseChanged", (self.current_phase,))
        self.refresh_video()

    def get_head_type(self):
        """
        Descript. :
        """
        return self.head_type

    def get_current_phase(self):
        """
        Descript. :
        """
        return self.current_phase

    def beam_position_changed(self, value):
        """
        Descript. :
        """
        self.beam_position = list(value)

    def phi_motor_moved(self, pos):
        """
        Descript. :
        """
        self.current_positions_dict["phi"] = pos
        self.emit_diffractometer_moved()
        self.emit("phiMotorMoved", pos)
        # self.emit('stateChanged', (self.current_state_dict["phi"], ))

    def phi_motor_state_changed(self, state):
        """
        Descript. :
        """
        self.current_state_dict["phi"] = state
        self.emit("stateChanged", (state,))

    def phiz_motor_moved(self, pos):
        """
        Descript. :
        """
        self.current_positions_dict["phiz"] = pos
        if time.time() - self.centring_time > 1.0:
            self.invalidate_centring()
        self.emit_diffractometer_moved()

    def phiz_motor_state_changed(self, state):
        """
        Descript. :
        """
        self.emit("stateChanged", (state,))

    def phiy_motor_state_changed(self, state):
        """
        Descript. :
        """
        self.emit("stateChanged", (state,))

    def phiy_motor_moved(self, pos):
        """
        Descript. :
        """
        self.current_positions_dict["phiy"] = pos
        if time.time() - self.centring_time > 1.0:
            self.invalidate_centring()
        self.emit_diffractometer_moved()

    def zoom_motor_predefined_position_changed(self, position_name, offset):
        """
        Descript. :
        """
        self.update_pixels_per_mm()
        self.emit("zoomMotorPredefinedPositionChanged", (position_name, offset))

    def zoom_motor_state_changed(self, state):
        """
        Descript. :
        """
        self.emit("stateChanged", (state,))
        self.refresh_video()

    def sampleX_motor_moved(self, pos):
        """
        Descript. :
        """
        self.current_positions_dict["sampx"] = pos
        if time.time() - self.centring_time > 1.0:
            self.invalidate_centring()
        self.emit_diffractometer_moved()

    def sampleX_motor_state_changed(self, state):
        """
        Descript. :
        """
        self.current_state_dict["sampx"] = state
        self.emit("stateChanged", (state,))

    def sampleY_motor_moved(self, pos):
        """
        Descript. :
        """
        self.current_positions_dict["sampy"] = pos
        if time.time() - self.centring_time > 1.0:
            self.invalidate_centring()
        self.emit_diffractometer_moved()

    def sampleY_motor_state_changed(self, state):
        """
        Descript. :
        """
        self.current_state_dict["sampy"] = state
        self.emit("stateChanged", (state,))

    def focus_motor_moved(self, pos):
        """
        Descript. :
        """
        self.current_positions_dict["focus"] = pos

    def zoom_motor_moved(self, pos):
        """
        Descript. :
        """
        self.current_positions_dict["zoom"] = pos

    def omega_reference_add_constraint(self):
        """
        Descript. :
        """
        if self.omega_reference_par is None or self.beam_position is None:
            return
        if self.omega_reference_par["camera_axis"].lower() == "x":
            on_beam = (
                (self.beam_position[0] - self.zoom_centre["x"])
                * self.omega_reference_par["direction"]
                / self.pixels_per_mm_x
                + self.omega_reference_par["position"]
            )
        else:
            on_beam = (
                (self.beam_position[1] - self.zoom_centre["y"])
                * self.omega_reference_par["direction"]
                / self.pixels_per_mm_y
                + self.omega_reference_par["position"]
            )
        self.centring_hwobj.appendMotorConstraint(self.omega_reference_motor, on_beam)

    def omega_reference_motor_moved(self, pos):
        """
        Descript. :
        """
        if self.omega_reference_par["camera_axis"].lower() == "x":
            pos = (
                self.omega_reference_par["direction"]
                * (pos - self.omega_reference_par["position"])
                * self.pixels_per_mm_x
                + self.zoom_centre["x"]
            )
            self.reference_pos = (pos, -10)
        else:
            pos = (
                self.omega_reference_par["direction"]
                * (pos - self.omega_reference_par["position"])
                * self.pixels_per_mm_y
                + self.zoom_centre["y"]
            )
            self.reference_pos = (-10, pos)
        self.emit("omegaReferenceChanged", (self.reference_pos,))

    def fast_shutter_state_changed(self, is_open):
        self.fast_shutter_is_open = is_open
        self.emit("minidiffShutterStateChanged", (self.fast_shutter_is_open,))

    def refresh_omega_reference_position(self):
        """
        Descript. :
        """
        if self.omega_reference_motor is not None:
            reference_pos = self.omega_reference_motor.get_value()
            self.omega_reference_motor_moved(reference_pos)

    def get_available_centring_methods(self):
        """
        Descript. :
        """
        return self.centring_methods.keys()

    def update_pixels_per_mm(self, *args):
        """
        Descript. :
        """
        self.pixels_per_mm_x = 1.0  # FIXME
        self.pixels_per_mm_y = 1.0  # FIXME
        self.emit("pixelsPerMmChanged", ((self.pixels_per_mm_x, self.pixels_per_mm_y),))

    def get_pixels_per_mm(self):
        """
        Descript. :
        """
        return (self.pixels_per_mm_x, self.pixels_per_mm_y)

    def get_positions(self):
        """
        Descript. :
        """
        # self.current_positions_dict["beam_x"] = (self.beam_position[0] - \
        #     self.zoom_centre['x'] )/self.pixels_per_mm_y
        # self.current_positions_dict["beam_y"] = (self.beam_position[1] - \
        #     self.zoom_centre['y'] )/self.pixels_per_mm_x
        return self.current_positions_dict

    def get_omega_position(self):
        """
        Descript. :
        """
        return self.current_positions_dict.get("phi")

    def get_current_positions_dict(self):
        """
        Descript. :
        """
        return self.current_positions_dict

    def set_sample_info(self, sample_info):
        """
        Descript. :
        """
        self.current_sample_info = sample_info

    def set_in_collection(self, in_collection):
        """
        Descrip. :
        """
        self.in_collection = in_collection

    def get_in_collection(self):
        """
        Descrip. :
        """
        return self.in_collection

    def get_phase_list(self):
        return self.phase_list

    def start_set_phase(self, name):
        """
        Descript. :
        """
        if self.cmd_start_set_phase is not None:
            self.cmd_start_set_phase(name)
        self.refresh_video()

    def refresh_video(self):
        """
        Descript. :
        """
        if HWR.beamline.sample_view.camera is not None:
            if self.current_phase != "Unknown":
                HWR.beamline.sample_view.camera.refresh_video()
        if HWR.beamline.beam is not None:
            self.beam_position = HWR.beamline.beam.get_beam_position()

    def start_auto_focus(self):
        """
        Descript. :
        """
        if self.cmd_start_auto_focus:
            self.cmd_start_auto_focus()

    def emit_diffractometer_moved(self, *args):
        """
        Descript. :
        """
        self.emit("diffractometerMoved", ())

    def invalidate_centring(self):
        """
        Descript. :
        """
        if self.current_centring_procedure is None and self.centring_status["valid"]:
            self.centring_status = {"valid": False}
            self.emit_progress_message("")
            self.emit("centringInvalid", ())

    def get_centred_point_from_coord(self, x, y, return_by_names=None):
        """
        Descript. :
        """
        self.centring_hwobj.initCentringProcedure()
        self.centring_hwobj.appendCentringDataPoint(
            {
                "X": (x - self.beam_position[0]) / self.pixels_per_mm_x,
                "Y": (y - self.beam_position[1]) / self.pixels_per_mm_y,
            }
        )
        self.omega_reference_add_constraint()
        pos = self.centring_hwobj.centeredPosition()

        if return_by_names:
            pos = self.convert_from_obj_to_name(pos)
        return pos

    def get_point_between_two_points(
        self, point_one, point_two, frame_num, frame_total
    ):
        new_point = {}
        point_one = point_one.as_dict()
        point_two = point_two.as_dict()
        for motor in point_one.keys():
            new_motor_pos = (
                frame_num
                / float(frame_total)
                * abs(point_one[motor] - point_two[motor])
                + point_one[motor]
            )
            new_motor_pos += 0.5 * (point_two[motor] - point_one[motor]) / frame_total
            new_point[motor] = new_motor_pos
        return new_point

    def move_to_coord(self, x, y, omega=None):
        """
        Descript. : function to create a centring point based on all motors
                    positions.
        """
        if self.current_phase != "BeamLocation":
            try:
                pos = self.get_centred_point_from_coord(x, y, return_by_names=False)
                if omega is not None:
                    pos["phiMotor"] = omega
                self.move_to_motors_positions(pos)
            except Exception:
                logging.getLogger("HWR").exception(
                    "NanoDiff: could not center to beam, aborting"
                )
        else:
            logging.getLogger("HWR").debug(
                "Move to screen position disabled in BeamLocation phase."
            )

    def start_centring_method(self, method, sample_info=None):
        """
        Descript. :
        """
        if self.current_centring_method is not None:
            logging.getLogger("HWR").error(
                "NanoDiff: already in centring method %s" % self.currentCentringMethod
            )
            return
        curr_time = time.strftime("%Y-%m-%d %H:%M:%S")
        self.centring_status = {"valid": False, "startTime": curr_time}
        self.centring_status["angleLimit"] = None
        self.emit_centring_started(method)
        try:
            fun = self.centring_methods[method]
        except KeyError as diag:
            logging.getLogger("HWR").error(
                "NanoDiff: unknown centring method (%s)" % str(diag)
            )
            self.emit_centring_failed()
        else:
            try:
                fun(sample_info)
            except Exception:
                logging.getLogger("HWR").exception("NanoDiff: problem while centring")
                self.emit_centring_failed()

    def cancel_centring_method(self, reject=False):
        """
        Descript. :
        """
        if self.current_centring_procedure is not None:
            try:
                self.current_centring_procedure.kill()
            except Exception:
                logging.getLogger("HWR").exception(
                    "NanoDiff: problem aborting the centring method"
                )
            try:
                fun = self.cancel_centring_methods[self.current_centring_method]
            except KeyError as diag:
                self.emit_centring_failed()
            else:
                try:
                    fun()
                except Exception:
                    self.emit_centring_failed()
        else:
            self.emit_centring_failed()
        self.emit_progress_message("")
        if reject:
            self.reject_centring()

    def get_current_centring_method(self):
        """
        Descript. :
        """
        return self.current_centring_method

    def start_3Click_centring(self, sample_info=None):
        """
        Descript. :
        """
        self.emit_progress_message("3 click centring...")
        self.current_centring_procedure = gevent.spawn(self.manual_centring)
        self.current_centring_procedure.link(self.manual_centring_done)

    def start_automatic_centring(self, sample_info=None, loop_only=False):
        """
        Descript. :
        """
        self.emit_progress_message("Automatic centring...")
        self.current_centring_procedure = gevent.spawn(self.automatic_centring)
        self.current_centring_procedure.link(self.automatic_centring_done)

    def start_2D_centring(self, coord_x=None, coord_y=None, omega=None):
        """
        Descript. :
        """
        try:
            self.centring_time = time.time()
            curr_time = time.strftime("%Y-%m-%d %H:%M:%S")
            self.centring_status = {
                "valid": True,
                "startTime": curr_time,
                "endTime": curr_time,
            }
            if coord_x is None and coord_y is None:
                coord_x = self.beam_position[0]
                coord_y = self.beam_position[1]

            motors = self.get_centred_point_from_coord(
                coord_x, coord_y, return_by_names=True
            )
            if omega is not None:
                motors["phi"] = omega

            self.centring_status["motors"] = motors
            self.centring_status["valid"] = True
            self.centring_status["angleLimit"] = True
            self.emit_progress_message("")
            self.accept_centring()
            self.current_centring_method = None
            self.current_centring_procedure = None
        except Exception:
            logging.exception("Could not complete 2D centring")

    def manual_centring(self):
        """
        Descript. :
        """
        self.centring_hwobj.initCentringProcedure()
        # self.head_type = self.chan_head_type.get_value()

        self.pixels_per_mm_x = 0.865
        self.pixels_per_mm_y = 0.830  # 865
        self.centringPhiValues = []  # according values of phi-s - (mxcubes omegas)

        print("PP__:  Attention, chan_head_type is commented out")

        for click in (0, 1, 2):
            self.user_clicked_event = AsyncResult()
            x, y = self.user_clicked_event.get()
            phiValue = self.phi_motor_hwobj.get_value()

            self.centring_hwobj.appendCentringDataPoint(
                {
                    "X": (x - self.beam_position[0]) / self.pixels_per_mm_x,
                    "Y": (y - self.beam_position[1]) / self.pixels_per_mm_y,
                }
            )

            self.centringPhiValues.append(phiValue)

            if self.in_plate_mode():
                dynamic_limits = self.phi_motor_hwobj.get_dynamic_limits()
                if click == 0:
                    self.phi_motor_hwobj.set_value(dynamic_limits[0])
                elif click == 1:
                    self.phi_motor_hwobj.set_value(dynamic_limits[1])
            else:
                if click < 2:
                    self.phi_motor_hwobj.set_value_relative(90)
        self.omega_reference_add_constraint()

        # the following lines implement centering in horizontal direction (orthogonal)
        # to the beam
        horizontalCorrection = (
            self.centring_hwobj.centringDataMatrix[0][0]
            + self.centring_hwobj.centringDataMatrix[1][0]
            + self.centring_hwobj.centringDataMatrix[2][0]
        ) / 3.0
        horizontalCorrection = -horizontalCorrection / self.pixels_per_mm_x
        print(horizontalCorrection)
        self.phiy_motor_hwobj.set_value_relative(-horizontalCorrection)

        # the following 3 lines are debug version of centering procedure. Identical as in x direction
        # verticalCorrection = (self.centring_hwobj.centringDataMatrix[0][1] + self.centring_hwobj.centringDataMatrix[1][1] + self.centring_hwobj.centringDataMatrix[2][1])/3.0
        # verticalCorrection = -verticalCorrection/ self.pixels_per_mm_y
        # self.phiz_motor_hwobj.set_value_relative(verticalCorrection)

        # Solving following system of linear equation example:
        # 1a + 1b = 35
        # 2a + 4b = 94
        # a = numpy.array([[1, 1],[2,4]])
        # b = numpy.array([35, 94])
        # print(numpy.linalg.solve(a,b))

        # from deg to radians
        self.centringPhiValues[0] = self.centringPhiValues[0] / 360.0 * 2.0 * math.pi
        self.centringPhiValues[1] = self.centringPhiValues[1] / 360.0 * 2.0 * math.pi
        self.centringPhiValues[2] = self.centringPhiValues[2] / 360.0 * 2.0 * math.pi

        # linear algebraic eqs:
        a = numpy.array(
            [
                [
                    1,
                    math.cos(self.centringPhiValues[0]),
                    math.sin(self.centringPhiValues[0]),
                ],
                [
                    1,
                    math.cos(self.centringPhiValues[1]),
                    math.sin(self.centringPhiValues[1]),
                ],
                [
                    1,
                    math.cos(self.centringPhiValues[2]),
                    math.sin(self.centringPhiValues[2]),
                ],
            ]
        )

        b = numpy.array(
            [
                self.centring_hwobj.centringDataMatrix[0][1],
                self.centring_hwobj.centringDataMatrix[1][1],
                self.centring_hwobj.centringDataMatrix[2][1],
            ]
        )

        [phizc, sampyc, sampxc] = numpy.linalg.solve(a, b)
        print("phiz correction = ", phizc)
        print("sampy correction = ", sampyc)
        print("sampx correction = ", sampxc)

        self.phiz_motor_hwobj.set_value_relative(-phizc)
        self.sample_y_motor_hwobj.set_value_relative(-sampyc)
        self.sample_x_motor_hwobj.set_value_relative(-sampxc)

        # return self.centring_hwobj.centeredPosition(return_by_name=False)
        print("PP__:  Attention, return of manual_centring is replaced via 'dummy' one")
        return self.centring_hwobj.vector_to_centred_positions([0, 0])

    def automatic_centring(self):
        """
        Descript. :
        """
        x, y = self.find_loop()
        return x, y

    def motor_positions_to_screen(self, centred_positions_dict):
        """
        Descript. :
        """
        c = centred_positions_dict

        kappa = self.current_positions_dict["kappa"]
        phi = self.current_positions_dict["kappa_phi"]

        if (c["kappa"], c["kappa_phi"]) != (
            kappa,
            phi,
        ) and self.minikappa_correction_hwobj is not None:
            # c['sampx'], c['sampy'], c['phiy']
            c["sampx"], c["sampy"], c["phiy"] = self.minikappa_correction_hwobj.shift(
                c["kappa"],
                c["kappa_phi"],
                [c["sampx"], c["sampy"], c["phiy"]],
                kappa,
                phi,
            )
        xy = self.centring_hwobj.centringToScreen(c)
        x = (xy["X"] + c["beam_x"]) * self.pixels_per_mm_x + self.zoom_centre["x"]
        y = (xy["Y"] + c["beam_y"]) * self.pixels_per_mm_y + self.zoom_centre["y"]
        return x, y

    def manual_centring_done(self, manual_centring_procedure):
        """
        Descript. :
        """
        try:
            motor_pos = manual_centring_procedure.get()
            if isinstance(motor_pos, gevent.GreenletExit):
                raise motor_pos
        except Exception:
            logging.exception("Could not complete manual centring")
            self.emit_centring_failed()
        else:
            self.emit_progress_message("Moving sample to centred position...")
            self.emit_centring_moving()
            try:
                self.move_to_motors_positions(motor_pos)
            except Exception:
                logging.exception("Could not move to centred position")
                self.emit_centring_failed()
            else:
                if not self.in_plate_mode():
                    self.phi_motor_hwobj.set_value_relative(-180, timeout=None)
            # logging.info("EMITTING CENTRING SUCCESSFUL")
            self.centring_time = time.time()
            self.emit_centring_successful()
            self.emit_progress_message("")

    def automatic_centring_done(self, auto_centring_procedure):
        """
        Descript. :
        """
        print("automatic_centring_done...")
        res = auto_centring_procedure.get()
        self.emit("newAutomaticCentringPoint", (res[0], res[1]))

        return

        try:
            motor_pos = manual_centring_procedure.get()
            if isinstance(motor_pos, gevent.GreenletExit):
                raise motor_pos
        except Exception:
            logging.exception("Could not complete automatic centring")
            self.emit_centring_failed()
        else:
            self.emit_progress_message("Moving sample to centred position...")
            self.emit_centring_moving()
            try:
                self.move_to_motors_positions(motor_pos)
            except Exception:
                logging.exception("Could not move to centred position")
                self.emit_centring_failed()
            else:
                if not self.in_plate_mode():
                    self.phi_motor_hwobj.set_value(-180, timeout=None)
            # logging.info("EMITTING CENTRING SUCCESSFUL")
            self.centring_time = time.time()
            self.emit_centring_successful()
            self.emit_progress_message("")

    def move_to_centred_position(self, centred_position):
        """
        Descript. :
        """
        if self.current_phase != "BeamLocation":
            try:
                x, y = centred_position.beam_x, centred_position.beam_y
                dx = (
                    self.beam_position[0] - self.zoom_centre["x"]
                ) / self.pixels_per_mm_x - x
                dy = (
                    self.beam_position[1] - self.zoom_centre["y"]
                ) / self.pixels_per_mm_y - y
                motor_pos = {
                    self.sample_x_motor_hwobj: centred_position.sampx,
                    self.sample_y_motor_hwobj: centred_position.sampy,
                    self.phi_motor_hwobj: centred_position.phi,
                    self.phiy_motor_hwobj: centred_position.phiy
                    + self.centring_hwobj.camera2alignmentMotor(
                        self.phiy_motor_hwobj, {"X": dx, "Y": dy}
                    ),
                    self.phiz_motor_hwobj: centred_position.phiz
                    + self.centring_hwobj.camera2alignmentMotor(
                        self.phiz_motor_hwobj, {"X": dx, "Y": dy}
                    ),
                    self.kappa_motor_hwobj: centred_position.kappa,
                    self.kappa_phi_motor_hwobj: centred_position.kappa_phi,
                }
                self.move_to_motors_positions(motor_pos)
            except Exception:
                logging.exception("Could not move to centred position")
        else:
            logging.getLogger("HWR").debug(
                "Move to centred position disabled in BeamLocation phase."
            )

    def move_kappa_and_phi(self, kappa, kappa_phi, wait=False):
        """
        Descript. :
        """
        try:
            return self.move_kappa_and_phi_procedure(kappa, kappa_phi, wait=wait)
        except Exception:
            logging.exception("Could not move kappa and kappa_phi")

    @task
    def move_kappa_and_phi_procedure(self, new_kappa, new_kappa_phi):
        """
        Descript. :
        """
        kappa = self.current_positions_dict["kappa"]
        kappa_phi = self.current_positions_dict["kappa_phi"]
        motor_pos_dict = {}

        if (kappa, kappa_phi) != (
            new_kappa,
            new_kappa_phi,
        ) and self.minikappa_correction_hwobj is not None:
            sampx = self.sample_x_motor_hwobj.get_value()
            sampy = self.sample_y_motor_hwobj.get_value()
            phiy = self.phiy_motor_hwobj.get_value()
            new_sampx, new_sampy, new_phiy = self.minikappa_correction_hwobj.shift(
                kappa, kappa_phi, [sampx, sampy, phiy], new_kappa, new_kappa_phi
            )

            motor_pos_dict[self.kappa_motor_hwobj] = new_kappa
            motor_pos_dict[self.kappa_phi_motor_hwobj] = new_kappa_phi
            motor_pos_dict[self.sample_x_motor_hwobj] = new_sampx
            motor_pos_dict[self.sample_y_motor_hwobj] = new_sampy
            motor_pos_dict[self.phiy_motor_hwobj] = new_phiy

            self.move_motors(motor_pos_dict)

    def move_to_motors_positions(self, motors_pos, wait=False):
        """
        Descript. :
        """
        self.emit_progress_message("Moving to motors positions...")
        self.move_to_motors_positions_procedure = gevent.spawn(
            self.move_motors, motors_pos
        )
        self.move_to_motors_positions_procedure.link(self.move_motors_done)

    def get_motor_hwobj(self, motor_name):
        """
        Descript. :
        """
        if motor_name == "phi":
            return self.phi_motor_hwobj
        elif motor_name == "phiz":
            return self.phiz_motor_hwobj
        elif motor_name == "phiy":
            return self.phiy_motor_hwobj
        elif motor_name == "sampx":
            return self.sample_x_motor_hwobj
        elif motor_name == "sampy":
            return self.sample_y_motor_hwobj

    def move_motors(self, motor_position_dict):
        """
        Descript. : general function to move motors.
        Arg.      : motors positions in dict. Dictionary can contain motor names
                    as str or actual motor hwobj
        """
        # We do not want to modify the input dict
        motor_positions_copy = motor_position_dict.copy()
        for motor in motor_positions_copy.keys():
            position = motor_positions_copy[motor]
            if isinstance(motor, string_types):
                motor_role = motor
                motor = self.get_motor_hwobj(motor_role)
                del motor_positions_copy[motor_role]
                if motor is None:
                    continue
                motor_positions_copy[motor] = position
            # logging.getLogger("HWR").info("Moving motor '%s' to %f", motor.get_motor_mnemonic(), position)
            motor.set_value(position)
        while any([motor.motorIsMoving() for motor in motor_positions_copy]):
            time.sleep(0.5)
        """with gevent.Timeout(15):
             while not all([m.get_state() == m.READY for m in motors_positions if m is not None]):
                   time.sleep(0.1)"""

    def move_motors_done(self, move_motors_procedure):
        """
        Descript. :
        """
        self.move_to_motors_positions_procedure = None
        self.emit_progress_message("")

    def image_clicked(self, x, y, xi=None, yi=None):
        """
        Descript. :
        """
        self.user_clicked_event.set((x, y))

    def emit_centring_started(self, method):
        """
        Descript. :
        """
        self.current_centring_method = method
        self.emit("centringStarted", (method, False))

    def accept_centring(self):
        """
        Descript. :
        Arg.      " fully_centred_point. True if 3 click centring
                    else False
        """
        self.centring_status["valid"] = True
        self.centring_status["accepted"] = True
        self.emit("centringAccepted", (True, self.get_centring_status()))

    def reject_centring(self):
        """
        Descript. :
        """
        if self.current_centring_procedure:
            self.current_centring_procedure.kill()
        self.centring_status = {"valid": False}
        self.emit_progress_message("")
        self.emit("centringAccepted", (False, self.get_centring_status()))

    def emit_centring_moving(self):
        """
        Descript. :
        """
        self.emit("centringMoving", ())

    def emit_centring_failed(self):
        """
        Descript. :
        """
        self.centring_status = {"valid": False}
        method = self.current_centring_method
        self.current_centring_method = None
        self.current_centring_procedure = None
        self.emit("centringFailed", (method, self.get_centring_status()))

    def convert_from_obj_to_name(self, motor_pos):
        motors = {}
        for motor_role in (
            "phiy",
            "phiz",
            "sampx",
            "sampy",
            "zoom",
            "phi",
            "focus",
            "kappa",
            "kappa_phi",
        ):
            mot_obj = self.get_object_by_role(motor_role)
            try:
                motors[motor_role] = motor_pos[mot_obj]
            except KeyError:
                motors[motor_role] = mot_obj.get_value()
        motors["beam_x"] = (
            self.beam_position[0] - self.zoom_centre["x"]
        ) / self.pixels_per_mm_y
        motors["beam_y"] = (
            self.beam_position[1] - self.zoom_centre["y"]
        ) / self.pixels_per_mm_x
        return motors

    def emit_centring_successful(self):
        """
        Descript. :
        """
        if self.current_centring_procedure is not None:
            curr_time = time.strftime("%Y-%m-%d %H:%M:%S")
            self.centring_status["endTime"] = curr_time

            # motor_pos = self.current_centring_procedure.get()
            # motors = self.convert_from_obj_to_name(motor_pos)

            # self.centring_status["motors"] = motors
            # self.centring_status["method"] = self.current_centring_method
            print(
                "PP___: NanoDiff emit_centring_successful(self) commented code adnout motors  "
            )

            self.centring_status["valid"] = True

            method = self.current_centring_method
            self.emit("centringSuccessful", (method, self.get_centring_status()))
            self.current_centring_method = None
            self.current_centring_procedure = None
        else:
            logging.getLogger("HWR").debug(
                "NanoDiff: trying to emit centringSuccessful outside of a centring"
            )

    def emit_progress_message(self, msg=None):
        """
        Descript. :
        """
        self.emit("progressMessage", (msg,))

    def get_centring_status(self):
        """
        Descript. :
        """
        return copy.deepcopy(self.centring_status)

    def take_snapshots_procedure(self, image_count, drawing):
        """
        Descript. :
        """
        centred_images = []
        for index in range(image_count):
            logging.getLogger("HWR").info("NanoDiff: taking snapshot #%d", index + 1)
            # centred_images.append((self.phi_motor_hwobj.get_value(), str(myimage(drawing))))
            if not self.in_plate_mode() and image_count > 1:
                self.phi_motor_hwobj.set_value_relative(-90, timeout=None)
            centred_images.reverse()  # snapshot order must be according to positive rotation direction
        return centred_images

    def take_snapshots(self, image_count, wait=False):
        """
        Descript. :
        """

        return

        if image_count > 0:
            snapshots_procedure = gevent.spawn(
                self.take_snapshots_procedure, image_count, self._drawing
            )
            self.emit("centringSnapshots", (None,))
            self.emit_progress_message("Taking snapshots")
            self.centring_status["images"] = []
            snapshots_procedure.link(self.snapshots_done)
            if wait:
                self.centring_status["images"] = snapshots_procedure.get()

    def snapshots_done(self, snapshots_procedure):
        """
        Descript. :
        """
        try:
            self.centring_status["images"] = snapshots_procedure.get()
        except Exception:
            logging.getLogger("HWR").exception(
                "NanoDiff: could not take crystal snapshots"
            )
            self.emit("centringSnapshots", (False,))
            self.emit_progress_message("")
        else:
            self.emit("centringSnapshots", (True,))
            self.emit_progress_message("")
        self.emit_progress_message("Sample is centred!")

    def visual_align(self, point_1, point_2):
        """
        Descript. :
        """
        if self.in_plate_mode():
            logging.getLogger("HWR").info(
                "NanoDiff: Visual align not available in Plate mode"
            )
        else:
            t1 = [point_1.sampx, point_1.sampy, point_1.phiy]
            t2 = [point_2.sampx, point_2.sampy, point_2.phiy]
            kappa = self.kappa_motor_hwobj.get_value()
            phi = self.kappa_phi_motor_hwobj.get_value()
            (
                new_kappa,
                new_phi,
                (new_sampx, new_sampy, new_phiy,),
            ) = self.minikappa_correction_hwobj.alignVector(t1, t2, kappa, phi)
        self.move_to_motors_positions(
            {
                self.kappa_motor_hwobj: new_kappa,
                self.kappa_phi_motor_hwobj: new_phi,
                self.sample_x_motor_hwobj: new_sampx,
                self.sample_y_motor_hwobj: new_sampy,
                self.phiy_motor_hwobj: new_phiy,
            }
        )

    def re_emit_values(self):
        self.emit("minidiffPhaseChanged", (self.current_phase,))
        self.emit("omegaReferenceChanged", (self.reference_pos,))
        self.emit("minidiffShutterStateChanged", (self.fast_shutter_is_open,))

    def toggle_fast_shutter(self):
        if self.chan_fast_shutter_is_open is not None:
            self.chan_fast_shutter_is_open.set_value(not self.fast_shutter_is_open)

    def find_loop(self):
        snapshot_filename = os.path.join(
            tempfile.gettempdir(), "mxcube_sample_snapshot.png"
        )
        HWR.beamline.sample_view.camera.take_snapshot(snapshot_filename, bw=True)
        info, x, y = lucid.find_loop(snapshot_filename)
        return x, y<|MERGE_RESOLUTION|>--- conflicted
+++ resolved
@@ -274,11 +274,7 @@
         #     self.image_width = HWR.beamline.sample_view.camera.get_width()
 
         try:
-<<<<<<< HEAD
-            self.zoom_centre = eval(self.getProperty("zoom_centre"))
-=======
             self.zoom_centre = eval(self.get_property("zoom_centre"))
->>>>>>> 6bbb019e
         except Exception:
             self.zoom_centre = {"x": 0, "y": 0}
             logging.getLogger("HWR").warning(
@@ -287,11 +283,7 @@
 
         self.reversing_rotation = self.get_property("reversingRotation")
         try:
-<<<<<<< HEAD
-            self.grid_direction = eval(self.getProperty("gridDirection"))
-=======
             self.grid_direction = eval(self.get_property("gridDirection"))
->>>>>>> 6bbb019e
         except Exception:
             self.grid_direction = {"fast": (0, 1), "slow": (1, 0)}
             logging.getLogger("HWR").warning(
@@ -299,11 +291,7 @@
             )
 
         try:
-<<<<<<< HEAD
-            self.phase_list = eval(self.getProperty("phaseList"))
-=======
             self.phase_list = eval(self.get_property("phaseList"))
->>>>>>> 6bbb019e
         except Exception:
             self.phase_list = []
 
