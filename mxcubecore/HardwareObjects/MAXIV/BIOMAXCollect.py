--- conflicted
+++ resolved
@@ -1370,11 +1370,7 @@
         Descript. :
         """
         try:
-<<<<<<< HEAD
-            return HWR.beamline.machine_info.getCurrent()
-=======
             return HWR.beamline.machine_info.get_current()
->>>>>>> 6bbb019e
         except Exception:
             return None
 
