from HardwareRepository.BaseHardwareObjects import Device
import math
import logging
import time
import gevent
from threading import Event, Thread
import base64
import array
import numpy as np


class MD2TimeoutError(Exception):
    pass


class BIOMAXMD3Camera(Device):
    (NOTINITIALIZED, UNUSABLE, READY, MOVESTARTED, MOVING, ONLIMIT) = (0, 1, 2, 3, 4, 5)
    EXPORTER_TO_MOTOR_STATE = {
        "Invalid": NOTINITIALIZED,
        "Fault": UNUSABLE,
        "Ready": READY,
        "Moving": MOVING,
        "Created": NOTINITIALIZED,
        "Initializing": NOTINITIALIZED,
        "Unknown": UNUSABLE,
        "LowLim": ONLIMIT,
        "HighLim": ONLIMIT,
    }

    def __init__(self, name):
        Device.__init__(self, name)
        self.set_is_ready(True)

    def init(self):
        logging.getLogger("HWR").info("initializing camera object")
        self.specName = self.motor_name
        self.pollInterval = 80

        self.image_attr = self.add_channel(
            {"type": "exporter", "name": "image"}, "ImageJPG"
        )

        # new attrs for the MD3 with extra camera options
        self.width = 680
        self.height = 512
        self.chan_zoom = self.add_channel(
            {"type": "exporter", "name": "ImageZoom"}, "ImageZoom"
        )
        self.roi_x = self.add_channel({"type": "exporter", "name": "RoiX"}, "RoiX")
        self.roi_y = self.add_channel({"type": "exporter", "name": "RoiY"}, "RoiY")
        self.roi_width = self.add_channel(
            {"type": "exporter", "name": "RoiWidth"}, "RoiWidth"
        )
        self.roi_height = self.add_channel(
            {"type": "exporter", "name": "RoiHeight"}, "RoiHeight"
        )
        self.set_camera_roi = self.add_command(
            {"type": "exporter", "name": "setCameraROI"}, "setCameraROI"
        )

        self.width = self.roi_width.get_value()
        self.height = self.roi_height.get_value()

        if self.get_property("interval"):
            self.pollInterval = self.get_property("interval")
        self.stopper = False  # self.polling_timer(self.pollInterval, self.poll)
        # if self.get_property("image_zoom"):
        try:
<<<<<<< HEAD
            self.zoom = float(self.getProperty("image_zoom"))
            self.chan_zoom.setValue(self.zoom)
            self.width = self.roi_width.getValue() * self.zoom
            self.height = self.roi_height.getValue() * self.zoom
=======
            self.zoom = float(self.get_property("image_zoom"))
            self.chan_zoom.set_value(self.zoom)
            self.width = self.roi_width.get_value() * self.zoom
            self.height = self.roi_height.get_value() * self.zoom
>>>>>>> 6bbb019e
        except Exception:
            logging.getLogger("HWR").info("cannot set image zoom level")
        thread = Thread(target=self.poll)
        thread.daemon = True
        thread.start()

    def getImage(self):
        return self.image_attr.get_value()

    def poll(self):
        logging.getLogger("HWR").info("going to poll images")
        self.image_attr = self.add_channel(
            {"type": "exporter", "name": "image"}, "ImageJPG"
        )
        while not self.stopper:
            time.sleep(float(self.pollInterval) / 1000)
            # time.sleep(1)
            # print "polling", datetime.datetime.now().strftime("%H:%M:%S.%f")
            try:
                img = self.image_attr.get_value()
                imgArray = array.array("b", img)
                imgStr = imgArray.tostring()
                # self.emit("imageReceived", self.imageaux,1360,1024)
                self.emit("imageReceived", imgStr, 1360, 1024)
            except KeyboardInterrupt:
                self.connected = False
                self.stopper = True
                logging.getLogger("HWR").info("poll images stopped")
                return
            except Exception:
                logging.getLogger("HWR").exception("Could not read image")
                self.image_attr = self.add_channel(
                    {"type": "exporter", "name": "image"}, "ImageJPG"
                )

    def stopPolling(self):
        self.stopper = True

    def startPolling(self):
        # assuming that it is already stop, more advances features with
        # threading.Event, Event.is_set...
        self.stopper = False
        thread.stop()
        thread = Thread(target=self.poll)
        thread.daemon = True
        thread.start()

    def setCameraRoi(self, x1, y1, x2, y2):
        """
        Configure the camera Region Of Interest.
        X1 (int): abscissa of top left corner
        Y1 (int): ordinate of top left corner
        X2 (int): abscissa of bottom right corner
        Y2 (int): ordinate of bottom right corner
        """
        try:
            self.set_camera_roi(x1, y1, x1, y2)
            self.width = x2 - x1
            self.height = y1 - y2
            return True
        except Exception:
            logging.getLogger("HWR").exception("Could not set image roi")
            return False

    def getCameraRoi(self):
        """
        Retrieve camera roi settings
        """
        try:
            return [
                self.roi_x.get_value(),
                self.roi_y.get_value(),
                self.roi_width.get_value(),
                self.roi_height.get_value(),
            ]
        except Exception:
            logging.getLogger("HWR").exception("Could not retrieve image roi settings")
            return False

    def getImageZoom(self):
        try:
            return self.zoom.get_value()
        except Exception as e:
            logging.getLogger("HWR").exception("Could not retrieve image zoom settings")
            return False

    def setImageZoom(self, new_zoom):
        try:
            return self.zoom.set_value(new_zoom)
        except Exception as e:
            logging.getLogger("HWR").exception("Could not retrieve image zoom settings")
            return False

    def imageUpdated(self, value):
        print("<HW> got new image")
        print(value)

    def gammaExists(self):
        return False

    def contrastExists(self):
        return False

    def brightnessExists(self):
        return False

    def gainExists(self):
        return False

    def get_width(self):
        # return self.roi_width.get_value()
        return self.width

    def get_height(self):
        # return self.roi_height.get_value()
        return self.height

    def set_live(self, state):
        self.liveState = state
        return True

    def imageType(self):
        return None

    def takeSnapshot(self, snapshot_filename, bw=True):
        img = self.image_attr.get_value()
        imgArray = array.array("b", img)
        imgStr = imgArray.tostring()
        f = open(snapshot_filename, "wb")
        f.write(imgStr)
        f.close()
        return True

    def get_snapshot_img_str(self):
        img = self.image_attr.get_value()
        imgArray = array.array("b", img)
        return imgArray.tostring()<|MERGE_RESOLUTION|>--- conflicted
+++ resolved
@@ -66,17 +66,10 @@
         self.stopper = False  # self.polling_timer(self.pollInterval, self.poll)
         # if self.get_property("image_zoom"):
         try:
-<<<<<<< HEAD
-            self.zoom = float(self.getProperty("image_zoom"))
-            self.chan_zoom.setValue(self.zoom)
-            self.width = self.roi_width.getValue() * self.zoom
-            self.height = self.roi_height.getValue() * self.zoom
-=======
             self.zoom = float(self.get_property("image_zoom"))
             self.chan_zoom.set_value(self.zoom)
             self.width = self.roi_width.get_value() * self.zoom
             self.height = self.roi_height.get_value() * self.zoom
->>>>>>> 6bbb019e
         except Exception:
             logging.getLogger("HWR").info("cannot set image zoom level")
         thread = Thread(target=self.poll)
