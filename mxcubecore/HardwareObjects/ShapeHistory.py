--- conflicted
+++ resolved
@@ -691,9 +691,6 @@
     def highlight(self):
         try:
             if self.point_index:
-<<<<<<< HEAD
-                self._drawing.setInfo("Point no. %d selected" % self.point_index)
-=======
                 text = "Point no. %d selected" % self.point_index
                 if self.centred_position is not None:
                     if self.centred_position.kappa and self.centred_position.kappa_phi:
@@ -702,7 +699,6 @@
                                self.centred_position.kappa,
                                self.centred_position.kappa_phi)  
                 self._drawing.setInfo(text)
->>>>>>> 35ba12b1
                 self.qub_point.setLabel(str(self.point_index))
             highlighted_pen = qt.QPen(self.qub_point.\
                                        _drawingObjects[0].pen())
