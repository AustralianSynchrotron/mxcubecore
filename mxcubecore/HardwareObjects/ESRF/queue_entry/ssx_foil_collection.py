--- conflicted
+++ resolved
@@ -2,12 +2,6 @@
 import logging
 import math
 
-<<<<<<< HEAD
-from typing_extensions import Literal
-
-from pydantic.v1 import Field
-=======
->>>>>>> 70509128
 from devtools import debug
 from pydantic import Field
 from typing_extensions import Literal
