import logging
from HardwareRepository.HardwareObjects import BeamInfo
from HardwareRepository import HardwareRepository as HWR

"""
XML example file
<object class="ESRF.ESRFBeamInfo">
  <defaultBeamDivergence></defaultBeamDivergence>
  <device role="camera" hwrid="/prosilica_md2"/>
  <device role="aperture" hwrid="/udiff_aperturemot"/>
  <device role="diffractometer" hwrid="/udiff" />
  <!-- Positions and slits format: X Y -->
  <beam_position>322 243</beam_position>
  <beam_size_slits>0.04 0.04</beam_size_slits>
  <beam_divergence_vertical>6.5</beam_divergence_vertical>
  <beam_divergence_horizontal>104</beam_divergence_horizontal>
</object>
"""


class ESRFBeamInfo(BeamInfo.BeamInfo):
    def __init__(self, *args):
        BeamInfo.BeamInfo.__init__(self, *args)
        self.beam_position = (0, 0)

    def init(self):
        self.chan_beam_size_microns = None
        self.chan_beam_shape_ellipse = None
        BeamInfo.BeamInfo.init(self)

        beam_size_slits = self.getProperty("beam_size_slits")
        if beam_size_slits:
            self.beam_size_slits = tuple(map(float, beam_size_slits.split()))

        beam_position = self.getProperty("beam_position")
        if beam_position:
            self.beam_position = tuple(map(float, beam_position.split()))
        else:
<<<<<<< HEAD
            # Cannot be done, as graphics HWOBJ is initialised after beam
            # self.beam_position = (
            #     HWR.beamline.sample_view.camera.getWidth() / 2,
            #     HWR.beamline.sample_view.camera.getHeight() / 2,
            # )
=======
>>>>>>> b183cb6c
            logging.getLogger("HWR").warning(
                "ESRFBeamInfo: " + "beam position not configured"
            )
        self.difrractometer_hwobj = self.getObjectByRole("difrractometer")
        self.flux = self.getObjectByRole("flux")
        self.beam_definer = self.getObjectByRole("beam_definer")

    def get_beam_position(self):
        if self.beam_position == (0, 0):
<<<<<<< HEAD
            self.beam_position = (
                HWR.beamline.sample_view.camera.getWidth() / 2,
                HWR.beamline.sample_view.camera.getHeight() / 2,
            )
=======
            try:
                self.beam_position = HWR.beamline.diffractometer.beam.get_value()
            except AttributeError:
                self.beam_position = (
                    HWR.beamline.microscope.camera.get_width() / 2,
                    HWR.beamline.microscope.camera.get_height() / 2,
                )
>>>>>>> b183cb6c
        return self.beam_position

    def set_beam_position(self, beam_x, beam_y):
        return

    def evaluate_beam_info(self, *args):
        BeamInfo.BeamInfo.evaluate_beam_info(self, *args)
        self.beam_info_dict["shape"] = "ellipse"
        return self.beam_info_dict

    def get_flux(self):
        return self.flux.getCurrentFlux()<|MERGE_RESOLUTION|>--- conflicted
+++ resolved
@@ -36,14 +36,6 @@
         if beam_position:
             self.beam_position = tuple(map(float, beam_position.split()))
         else:
-<<<<<<< HEAD
-            # Cannot be done, as graphics HWOBJ is initialised after beam
-            # self.beam_position = (
-            #     HWR.beamline.sample_view.camera.getWidth() / 2,
-            #     HWR.beamline.sample_view.camera.getHeight() / 2,
-            # )
-=======
->>>>>>> b183cb6c
             logging.getLogger("HWR").warning(
                 "ESRFBeamInfo: " + "beam position not configured"
             )
@@ -53,12 +45,6 @@
 
     def get_beam_position(self):
         if self.beam_position == (0, 0):
-<<<<<<< HEAD
-            self.beam_position = (
-                HWR.beamline.sample_view.camera.getWidth() / 2,
-                HWR.beamline.sample_view.camera.getHeight() / 2,
-            )
-=======
             try:
                 self.beam_position = HWR.beamline.diffractometer.beam.get_value()
             except AttributeError:
@@ -66,7 +52,6 @@
                     HWR.beamline.microscope.camera.get_width() / 2,
                     HWR.beamline.microscope.camera.get_height() / 2,
                 )
->>>>>>> b183cb6c
         return self.beam_position
 
     def set_beam_position(self, beam_x, beam_y):
