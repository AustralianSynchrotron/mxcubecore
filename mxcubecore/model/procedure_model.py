--- conflicted
+++ resolved
@@ -1,13 +1,9 @@
 # -*- coding: utf-8 -*-
 
-<<<<<<< HEAD
-from pydantic.v1 import BaseModel, Field
-=======
 from pydantic.v1 import (
     BaseModel,
     Field,
 )
->>>>>>> 70509128
 
 
 class ValidationError(Exception):
