--- conflicted
+++ resolved
@@ -1,11 +1,7 @@
-<<<<<<< HEAD
-from pydantic.v1 import BaseModel, Field
-=======
 from pydantic.v1 import (
     BaseModel,
     Field,
 )
->>>>>>> 70509128
 
 
 class ExporterNStateConfigModel(BaseModel):
