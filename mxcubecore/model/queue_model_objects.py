# encoding: utf-8
#
#  Project: MXCuBE
#  https://github.com/mxcube
#
#  This file is part of MXCuBE software.
#
#  MXCuBE is free software: you can redistribute it and/or modify
#  it under the terms of the GNU Lesser General Public License as published by
#  the Free Software Foundation, either version 3 of the License, or
#  (at your option) any later version.
#
#  MXCuBE is distributed in the hope that it will be useful,
#  but WITHOUT ANY WARRANTY; without even the implied warranty of
#  MERCHANTABILITY or FITNESS FOR A PARTICULAR PURPOSE.  See the
#  GNU Lesser General Public License for more details.
#
#  You should have received a copy of the GNU Lesser General Public License
#  along with MXCuBE. If not, see <http://www.gnu.org/licenses/>.

"""
This module contain objects that combined make up the data model.
Any object that inherhits from TaskNode can be added to and handled by
the QueueModel.
"""
import copy
import os
import logging

from mxcubecore.model import queue_model_enumerables

# This module is used as a self contained entity by the BES
# workflows, so we need to make sure that this module can be
# imported eventhough HardwareRepository is not avilable.
try:
    from mxcubecore import HardwareRepository as HWR
except ImportError as ex:
    logging.getLogger("HWR").exception("Could not import HardwareRepository")


__copyright__ = """ Copyright © 2010 - 2020 by MXCuBE Collaboration """
__license__ = "LGPLv3+"


class TaskNode(object):
    """
    Objects that inherit TaskNode can be added to and handled by
    the QueueModel object.
    """

    def __init__(self, task_data=None):
        self._children = []
        self._name = str()
        self._number = 0
        self._executed = False
        self._running = False
        self._parent = None
        self._names = {}
        self._enabled = True
        self._node_id = None
        self._requires_centring = True
        self._origin = None
        self._task_data = task_data

    @property
    def task_data(self):
        return self._task_data

    def is_enabled(self):
        """
        :returns: True if enabled and False if disabled
        """
        return self._enabled

    def set_enabled(self, state):
        """
        Sets the enabled state, True represents enabled (executable)
        and false disabled (not executable).

        :param state: The state, True or False
        :type state: bool
        """
        self._enabled = state

    def get_children(self):
        """
        :returns: The children of this node.
        :rtype: List of TaskNode objects.
        """
        return self._children

    def get_parent(self):
        """
        :returns: The parent of this node.
        :rtype: TaskNode
        """
        return self._parent

    def set_name(self, name):
        """
        Sets the name.

        :param name: The new name.
        :type name: str

        :returns: none
        """
        if self.get_parent():
            self._set_name(str(name))
        else:
            self._name = str(name)

    def set_origin(self, node_id):
        """
        Sets the origin of this node, the node id of the node, if any,
        that somehow generated this node.

        :param name: node_id
        :type name: The node id that is the origin of this node

        :returns: none
        """
        self._origin = node_id

    def get_origin(self):
        """
        :returns: The node id that is the origin of this node.
        :rtype: int
        """
        return self._origin

    def set_number(self, number):
        """
        Sets the number of this node. The number can be used
        to give the task a unique number when for instance,
        the name is not unique for this node.

        :param number: number
        :type number: int
        """
        self._number = int(number)

        if self.get_parent():
            # Bumb the run number for nodes with this name
            if self.get_parent()._names[self._name] < number:
                self.get_parent()._names[self._name] = number

    def _set_name(self, name):
        if name in self.get_parent()._names:
            if self.get_parent()._names[name] < self._number:
                self.get_parent()._names[name] = self._number
            else:
                self.get_parent()._names[name] += 1
        else:
            self.get_parent()._names[name] = self._number

        self._name = name

    def get_name(self):
        return "%s - %i" % (self._name, self._number)

    def get_next_number_for_name(self, name):
        num = self._names.get(name)

        if num:
            num += 1
        else:
            num = 1

        return num

    def get_full_name(self):
        name_list = [self.get_name()]
        parent = self._parent

        while parent:
            name_list.append(parent.get_name())
            parent = parent._parent

        return name_list

    def get_display_name(self):
        return self.get_name()

    def get_acq_parameters(self):
        return None

    def get_path_template(self):
        return None

    def get_files_to_be_written(self):
        return []

    def get_centred_positions(self):
        return []

    def set_centred_positions(self, cp):
        pass

    def is_executed(self):
        return self._executed

    def set_executed(self, executed):
        self._executed = executed

    def is_running(self):
        # IK maybe replace is_executed and is_running with state?
        return self._running

    def set_running(self, running):
        self._running = running

    def requires_centring(self):
        return self._requires_centring

    def set_requires_centring(self, state):
        self._requires_centring = state

    def get_root(self):
        parent = self._parent
        root = self

        if parent:
            while parent:
                root = parent
                parent = parent._parent

        return root

    def copy(self):
        new_node = copy.deepcopy(self)
        return new_node

    def __repr__(self):
        s = "<%s object at %s>" % (self.__class__.__name__, hex(id(self)))

        return s

    def get_sample_node(self):
        """get Sample task node that this entry is executed on"""

        result = self
        while result is not None and not isinstance(result, Sample):
            result = result._parent
        #
        return result

    def set_snapshot(self, snapshot):
        pass


class DelayTask(TaskNode):
    """Dummy task, for mock testing only"""

    def __init__(self, delay=10):
        TaskNode.__init__(self)
        self._name = "Delay"
        self.delay = delay


class RootNode(TaskNode):
    def __init__(self):
        TaskNode.__init__(self)
        self._name = "root"
        self._total_node_count = 0


class TaskGroup(TaskNode):
    def __init__(self):
        TaskNode.__init__(self)
        self.lims_group_id = None
        self.interleave_num_images = None
        self.inverse_beam_num_images = None

    def set_name_from_task(self, task):
        if isinstance(task, DataCollection):
            self._name = "Standard"


class Sample(TaskNode):
    def __init__(self):
        TaskNode.__init__(self)

        self.code = str()
        self.lims_code = str()
        self.holder_length = 22.0
        self.lims_id = -1
        self.name = str()
        self.lims_sample_location = -1
        self.lims_container_location = -1
        self.free_pin_mode = False
        self.loc_str = str()
        self.diffraction_plan = None

        # A pair <basket_number, sample_number>
        self.location = (None, None)
        self.lims_location = (None, None)
        self.container_code = None

        # Crystal information
        self.crystals = [Crystal()]
        self.processing_parameters = ProcessingParameters()
        self.processing_parameters.num_residues = 200
        self.processing_parameters.process_data = True
        self.processing_parameters.anomalous = False
        self.processing_parameters.pdb_code = None
        self.processing_parameters.pdb_file = str()

        self.energy_scan_result = EnergyScanResult()

    def __str__(self):
        s = "<%s object at %s>" % (self.__class__.__name__, hex(id(self)))
        return s

    def _print(self):
        print(("sample: %s" % self.loc_str))

    def has_lims_data(self):
        try:
            if int(self.lims_id) > -1:
                return True
        except TypeError:
            return False
        return False

    def get_name(self):
        return self._name

    def get_display_name(self):
        display_name = HWR.beamline.session.get_default_prefix(self)
        if self.lims_code:
            display_name += " (%s)" % self.lims_code
        return display_name

    def init_from_sc_sample(self, sc_sample):
        self.loc_str = str(sc_sample[1]) + ":" + str(sc_sample[2])
        self.location = (sc_sample[1], sc_sample[2])

        self.set_name(self.loc_str)
        if sc_sample[3] != "":
            self.set_name(sc_sample[3])
        else:
            self.set_name(self.loc_str)

    def init_from_lims_object(self, lims_sample):
        if hasattr(lims_sample, "cellA"):
            self.crystals[0].cell_a = lims_sample.cellA
            self.processing_parameters.cell_a = lims_sample.cellA
        else:
            self.crystals[0].cell_a = lims_sample.get("cellA")
            self.processing_parameters.cell_a = lims_sample.get("cellA")

        if hasattr(lims_sample, "cellAlpha"):
            self.crystals[0].cell_alpha = lims_sample.cellAlpha
            self.processing_parameters.cell_alpha = lims_sample.cellAlpha
        else:
            self.crystals[0].cell_alpha = lims_sample.get("cellAlpha")
            self.processing_parameters.cell_alpha = lims_sample.get("cellAlpha")

        if hasattr(lims_sample, "cellB"):
            self.crystals[0].cell_b = lims_sample.cellB
            self.processing_parameters.cell_b = lims_sample.cellB
        else:
            self.crystals[0].cell_b = lims_sample.get("cellB")
            self.processing_parameters.cell_b = lims_sample.get("cellB")

        if hasattr(lims_sample, "cellBeta"):
            self.crystals[0].cell_beta = lims_sample.cellBeta
            self.processing_parameters.cell_beta = lims_sample.cellBeta
        else:
            self.crystals[0].cell_beta = lims_sample.get("cellBeta")
            self.processing_parameters.cell_beta = lims_sample.get("cellBeta")

        if hasattr(lims_sample, "cellC"):
            self.crystals[0].cell_c = lims_sample.cellC
            self.processing_parameters.cell_c = lims_sample.cellC
        else:
            self.crystals[0].cell_c = lims_sample.get("cellC")
            self.processing_parameters.cell_c = lims_sample.get("cellC")

        if hasattr(lims_sample, "cellGamma"):
            self.crystals[0].cell_gamma = lims_sample.cellGamma
            self.processing_parameters.cell_gamma = lims_sample.cellGamma
        else:
            self.crystals[0].cell_gamma = lims_sample.get("cellGamma")
            self.processing_parameters.cell_gamma = lims_sample.get("cellGamma")

        if hasattr(lims_sample, "proteinAcronym"):
            self.crystals[0].protein_acronym = lims_sample.proteinAcronym
            self.processing_parameters.protein_acronym = lims_sample.proteinAcronym
        else:
            self.crystals[0].protein_acronym = lims_sample.get("proteinAcronym")
            self.processing_parameters.protein_acronym = lims_sample.get(
                "proteinAcronym"
            )

        if hasattr(lims_sample, "crystalSpaceGroup"):
            self.crystals[0].space_group = lims_sample.crystalSpaceGroup
            self.processing_parameters.space_group = lims_sample.crystalSpaceGroup
        else:
            self.crystals[0].space_group = lims_sample.get("crystalSpaceGroup")
            self.processing_parameters.space_group = lims_sample.get(
                "crystalSpaceGroup"
            )

        if hasattr(lims_sample, "code"):
            self.lims_code = lims_sample.code
        else:
            self.lims_code = lims_sample.get("code")

        if hasattr(lims_sample, "holderLength"):
            self.holder_length = lims_sample.holderLength
        else:
            self.holder_length = lims_sample.get("holderLength")

        if hasattr(lims_sample, "sampleId"):
            self.lims_id = lims_sample.sampleId
        else:
            self.lims_id = lims_sample.get("sampleId")

        if hasattr(lims_sample, "sampleName"):
            self.name = str(lims_sample.sampleName)
        else:
            self.name = str(lims_sample.get("sampleName"))

        if hasattr(lims_sample, "containerSampleChangerLocation") and hasattr(
            lims_sample, "sampleLocation"
        ):

            if (
                lims_sample.containerSampleChangerLocation
                and lims_sample.sampleLocation
            ):

                self.lims_sample_location = int(lims_sample.sampleLocation)
                self.lims_container_location = int(
                    lims_sample.containerSampleChangerLocation
                )
        else:
            try:
                self.lims_sample_location = int(lims_sample.get("sampleLocation"))
                self.lims_container_location = int(
                    lims_sample.get("containerSampleChangerLocation")
                )
            except Exception:
                pass

        _lims = (self.lims_container_location, self.lims_sample_location)
        self.lims_location = _lims
        self.location = _lims

        self.loc_str = str(self.lims_location[0]) + ":" + str(self.lims_location[1])

        if hasattr(lims_sample, "containerCode"):
            self.container_code = str(lims_sample.containerCode)
        else:
            self.container_code = str(lims_sample.get("containerCode"))

        if hasattr(lims_sample, "diffractionPlan"):
            self.diffraction_plan = lims_sample.diffractionPlan
        else:
            self.diffraction_plan = lims_sample.get("diffractionPlan")
        self.set_name(HWR.beamline.session.get_default_prefix(self))

    def set_from_dict(self, p):
        self.code = p.get("code", "")
        self.lims_code = p.get("limsCode", "")
        self.holder_length = p.get("holderLength", 22.0)
        self.lims_id = p.get("limsID", -1)
        self.lims_sample_location = p.get("sampleLocation", -1)
        self.lims_container_location = p.get("containerSampleChangerLocation", -1)
        self.free_pin_mode = p.get("freePinMode", False)
        self.loc_str = p.get("locStr", "")
        self.diffraction_plan = p.get("diffractionPlan")

        self.crystals[0].space_group = p.get("spaceGroup") or p.get(
            "crystalSpaceGroup", ""
        )
        self.crystals[0].cell_a = p.get("cellA", "")
        self.crystals[0].cell_alpha = p.get("cellAlpha", "")
        self.crystals[0].cell_b = p.get("cellB", "")
        self.crystals[0].cell_beta = p.get("cellBeta", "")
        self.crystals[0].cell_c = p.get("cellC", "")
        self.crystals[0].cell_gamma = p.get("cellGamma", "")
        self.crystals[0].protein_acronym = p.get("proteinAcronym", "")

    def get_processing_parameters(self):
        processing_params = ProcessingParameters()
        processing_params.space_group = self.crystals[0].space_group
        processing_params.cell_a = self.crystals[0].cell_a
        processing_params.cell_alpha = self.crystals[0].cell_alpha
        processing_params.cell_b = self.crystals[0].cell_b
        processing_params.cell_beta = self.crystals[0].cell_beta
        processing_params.cell_c = self.crystals[0].cell_c
        processing_params.cell_gamma = self.crystals[0].cell_gamma
        processing_params.protein_acronym = self.crystals[0].protein_acronym

        return processing_params


class Basket(TaskNode):
    """
    Class represents a basket in the tree. It has not task assigned.
    It represents a parent for samples with the same basket id.
    """

    def __init__(self):
        TaskNode.__init__(self)
        self.name = str()
        self.location = None
        self.free_pin_mode = False
        self.sample_list = []

    @property
    def is_present(self):
        return self.get_is_present()

    def init_from_sc_basket(self, sc_basket, name="Puck"):
        self._basket_object = sc_basket[1]  # self.is_present = sc_basket[2]

        if name == "Row" or self._basket_object is None:
            self.location = sc_basket[0]
            if name == "Row":
                self.name = "%s %s" % (name, chr(65 + self.location))
            else:
                self.name = "%s %d" % (name, self.location)
        else:
            self.location = self._basket_object.get_coords()
            if len(self.location) == 2:
                self.name = "Cell %d, puck %d" % self.location
            elif len(self.location) == 1:
                self.name = "%s %s" % (name, self.location[0])
            else:
                self.name = "%s %s" % (name, self.location)

    def get_name(self):
        return self.name

    def get_location(self):
        return self.location

    def get_is_present(self):
        return self._basket_object.present

    def clear_sample_list(self):
        self.sample_list = []

    def add_sample(self, sample):
        self.sample_list.append(sample)

    def get_sample_list(self):
        return self.sample_list

    def get_display_name(self):
        display_name = self.name
        if self.sample_list:
            for sample in self.sample_list:
                if sample.container_code:
                    display_name += " (%s)" % sample.container_code
                    break

        return display_name


class DataCollection(TaskNode):
    """
    Adds the child node <child>. Raises the exception TypeError
    if child is not of type TaskNode.

    Moves the child (reparents it) if it already has a parent.

    :param parent: Parent TaskNode object.
    :type parent: TaskNode

    :param acquisition_list: List of Acquisition objects.
    :type acquisition_list: list

    :crystal: Crystal object
    :type crystal: Crystal

    :param processing_paremeters: Parameters used by autoproessing software.
    :type processing_parameters: ProcessingParameters

    :returns: None
    :rtype: None
    """

    def __init__(
        self,
        acquisition_list=None,
        crystal=None,
        processing_parameters=None,
        name="",
        task_data=None,
    ):
        TaskNode.__init__(self, task_data=task_data)

        if not acquisition_list:
            acquisition_list = [Acquisition()]

        if not crystal:
            crystal = Crystal()

        if not processing_parameters:
            processing_parameters = ProcessingParameters()

        self.acquisitions = acquisition_list
        self.crystal = crystal
        self.processing_parameters = processing_parameters
        self.set_name(name)

        self.previous_acquisition = None
        self.experiment_type = queue_model_enumerables.EXPERIMENT_TYPE.NATIVE
        self.html_report = str()
        self.id = int()
        self.lims_group_id = None
        self.run_offline_processing = True
        self.run_online_processing = False
        self.grid = None
        self.shape = None
        self.online_processing_results = {"raw": None, "aligned": None}
        self.processing_msg_list = []
        self.workflow_id = None
        self.center_before_collect = False

    @staticmethod
    def set_processing_methods(processing_methods):
        DataCollection.processing_methods = processing_methods

    def as_dict(self):

        acq = self.acquisitions[0]
        path_template = acq.path_template
        parameters = acq.acquisition_parameters

        return {
            "prefix": path_template.get_prefix(),
            "run_number": path_template.run_number,
            "first_image": parameters.first_image,
            "num_images": parameters.num_images,
            "osc_start": parameters.osc_start,
            "osc_range": parameters.osc_range,
            "kappa": parameters.kappa,
            "kappa_phi": parameters.kappa_phi,
            "overlap": parameters.overlap,
            "exp_time": parameters.exp_time,
            "num_passes": parameters.num_passes,
            "path": path_template.directory,
            "centred_position": parameters.centred_position,
            "energy": parameters.energy,
            "resolution": parameters.resolution,
            "transmission": parameters.transmission,
            "detector_binning_mode": parameters.detector_binning_mode,
            "detector_roi_mode": parameters.detector_roi_mode,
            "shutterless": parameters.shutterless,
            "inverse_beam": parameters.inverse_beam,
            "sample": str(self.crystal),
            "acquisitions": str(self.acquisitions),
            "acq_parameters": str(parameters),
            "snapshot": parameters.centred_position.snapshot_image,
        }

    def set_experiment_type(self, exp_type):
        self.experiment_type = exp_type
        if self.experiment_type == queue_model_enumerables.EXPERIMENT_TYPE.MESH:
            self.set_requires_centring(False)

    def is_fast_characterisation(self):
        return self.experiment_type == queue_model_enumerables.EXPERIMENT_TYPE.EDNA_REF

    def is_helical(self):
        return self.experiment_type == queue_model_enumerables.EXPERIMENT_TYPE.HELICAL

    def is_mesh(self):
        return self.experiment_type == queue_model_enumerables.EXPERIMENT_TYPE.MESH

    def is_still(self):
        return self.experiment_type == queue_model_enumerables.EXPERIMENT_TYPE.STILL

    def get_name(self):
        return "%s_%i" % (
            self.acquisitions[0].path_template.get_prefix(),
            self.acquisitions[0].path_template.run_number,
        )

    def is_collected(self):
        return self.is_executed()

    def set_collected(self, collected):
        return self.set_executed(collected)

    def set_comments(self, comments):
        self.acquisitions[0].acquisition_parameters.comments = comments

    def get_acq_parameters(self):
        return self.acquisitions[0].acquisition_parameters

    def get_path_template(self):
        return self.acquisitions[0].path_template

    def get_files_to_be_written(self):
        path_template = self.acquisitions[0].path_template
        file_locations = path_template.get_files_to_be_written()

        return file_locations

    def get_centred_positions(self):
        centred_pos = []
        for pos in self.acquisitions:
            centred_pos.append(pos.acquisition_parameters.centred_position)
        return centred_pos

        # return [self.acquisitions[0].acquisition_parameters.centred_position]

    def set_centred_positions(self, cp):
        self.acquisitions[0].acquisition_parameters.centred_position = cp

    def __str__(self):
        s = "<%s object at %s>" % (self.__class__.__name__, hex(id(self)))
        return s

    def copy(self):
        new_node = copy.deepcopy(self)
        cpos = self.acquisitions[0].acquisition_parameters.centred_position

        if cpos:
            snapshot_image = self.acquisitions[
                0
            ].acquisition_parameters.centred_position.snapshot_image

            if snapshot_image:
                # snapshot_image_copy = snapshot_image.copy()
                acq_parameters = new_node.acquisitions[0].acquisition_parameters
                acq_parameters.centred_position.snapshot_image = None

        return new_node

    def get_point_index(self):
        """
        Descript. : Returns point index associated to the data collection
        Args.     :
        Return    : index (integer)
        """
        cp = self.get_centred_positions()
        return cp[0].get_index()

    def get_helical_point_index(self):
        """
        Descript. : Return indexes of points associated to the helical line
        Args.     :
        Return    : index (integer), index (integer)
        """
        cp = self.get_centred_positions()
        return cp[0].get_index(), cp[1].get_index()

    def set_grid_id(self, grid_id):
        """
        Descript. : Sets grid id associated to the data collection
        Args.     : grid_id (integer)
        Return    :
        """
        self.grid_id = grid_id

    def get_display_name(self):
        """
        Descript. : Returns display name depending from collection type
        Args.     :
        Return    : display_name (string)
        """
        if self.is_helical():
            start_index, end_index = self.get_helical_point_index()
            if None not in (start_index, end_index):
                display_name = "%s (Line %d:%d)" % (
                    self.get_name(),
                    start_index,
                    end_index,
                )
            else:
                display_name = self.get_name()
        elif self.is_mesh():
            display_name = "%s (%s)" % (self.get_name(), self.grid.get_display_name())
        else:
            if self.requires_centring():
                index = self.get_point_index()
                if index:
                    index = str(index)
                else:
                    index = "not defined"
                display_name = "%s (Point %s)" % (self.get_name(), index)
            else:
                display_name = self.get_name()
        return display_name

    def set_online_processing_results(self, raw, aligned):
        self.online_processing_results["raw"] = raw
        self.online_processing_results["aligned"] = aligned

    def get_online_processing_results(self):
        return self.online_processing_results

    def set_snapshot(self, snapshot):
        self.acquisitions[
            0
        ].acquisition_parameters.centred_position.snapshot_image = snapshot

    def add_processing_msg(self, time, method, status, msg):
        self.processing_msg_list.append((time, method, status, msg))


class ProcessingParameters(object):
    def __init__(self):
        self.space_group = 0
        self.cell_a = 0
        self.cell_alpha = 0
        self.cell_b = 0
        self.cell_beta = 0
        self.cell_c = 0
        self.cell_gamma = 0
        self.protein_acronym = ""
        self.num_residues = 200
        self.process_data = True
        self.anomalous = False
        self.pdb_code = None
        self.pdb_file = str()
        self.resolution_cutoff = 2.0

    def get_cell_str(self):
        return ",".join(
            map(
                str,
                (
                    self.cell_a,
                    self.cell_b,
                    self.cell_c,
                    self.cell_alpha,
                    self.cell_beta,
                    self.cell_gamma,
                ),
            )
        )


class Characterisation(TaskNode):
    def __init__(
        self, ref_data_collection=None, characterisation_parameters=None, name=""
    ):
        TaskNode.__init__(self)

        if not characterisation_parameters:
            characterisation_parameters = CharacterisationParameters()

        if not ref_data_collection:
            ref_data_collection = DataCollection()

        self.reference_image_collection = ref_data_collection
        self.characterisation_parameters = characterisation_parameters
        self.set_name(name)

        self.html_report = None
        self.run_characterisation = True
        self.characterisation_software = None
        self.wait_result = None
        self.run_diffraction_plan = None

        self.auto_add_diff_plan = True
        self.diffraction_plan = []

    @staticmethod
    def set_char_compression(state):
        Characterisation.diff_plan_compression = state

    def get_name(self):
        return "%s_%i" % (self._name, self._number)

    def set_comments(self, comments):
        self.reference_image_collection.acquisitions[
            0
        ].acquisition_parameters.comments = comments

    def get_acq_parameters(self):
        return self.reference_image_collection.acquisitions[0].acquisition_parameters

    def get_path_template(self):
        return self.reference_image_collection.acquisitions[0].path_template

    def get_files_to_be_written(self):
        path_template = self.reference_image_collection.acquisitions[0].path_template

        file_locations = path_template.get_files_to_be_written()

        return file_locations

    def get_centred_positions(self):
        return [
            self.reference_image_collection.acquisitions[
                0
            ].acquisition_parameters.centred_position
        ]

    def set_centred_positions(self, cp):
        self.reference_image_collection.acquisitions[
            0
        ].acquisition_parameters.centred_position = cp

    def copy(self):
        new_node = copy.deepcopy(self)
        new_node.reference_image_collection = self.reference_image_collection.copy()

        return new_node

    def get_point_index(self):
        """
        Descript. : Returns point index associated to the data collection
        Args.     :
        Return    : index (integer)
        """
        cp = self.get_centred_positions()
        return cp[0].get_index()

    def get_display_name(self):
        """
        Descript. : Returns display name of the collection
        Args.     :
        Return    : display_name (string)
        """
        index = self.get_point_index()
        if index:
            index = str(index)
        else:
            index = "not defined"
        display_name = "%s (Point - %s)" % (self.get_name(), index)
        return display_name

    def set_snapshot(self, snapshot):
        self.reference_image_collection.acquisitions[
            0
        ].acquisition_parameters.centred_position.snaphot_image = snapshot


class CharacterisationParameters(object):
    def __init__(self):
        # Setting num_ref_images to EDNA_NUM_REF_IMAGES.NONE
        # will disable characterisation.
        self.path_template = PathTemplate()
        self.experiment_type = 0

        # Optimisation parameters
        self.use_aimed_resolution = bool()
        self.aimed_resolution = float()
        self.use_aimed_multiplicity = bool()
        self.aimed_multiplicity = int()
        self.aimed_i_sigma = float()
        self.aimed_completness = float()
        self.strategy_complexity = int()
        self.induce_burn = bool()
        self.use_permitted_rotation = bool()
        self.permitted_phi_start = float()
        self.permitted_phi_end = float()
        self.low_res_pass_strat = bool()

        # Crystal
        self.max_crystal_vdim = float()
        self.min_crystal_vdim = float()
        self.max_crystal_vphi = float()
        self.min_crystal_vphi = float()
        self.space_group = ""

        # Characterisation type
        self.use_min_dose = bool()
        self.use_min_time = bool()
        self.min_dose = float()
        self.min_time = float()
        self.account_rad_damage = bool()
        self.auto_res = bool()
        self.opt_sad = bool()
        self.sad_res = float()
        self.determine_rad_params = bool()
        self.burn_osc_start = float()
        self.burn_osc_interval = int()

        # Radiation damage model
        self.rad_suscept = float()
        self.beta = float()
        self.gamma = float()

    def as_dict(self):
        return {
            "experiment_type": self.experiment_type,
            "use_aimed_resolution": self.use_aimed_resolution,
            "use_aimed_multiplicity": self.use_aimed_multiplicity,
            "aimed_multiplicity": self.aimed_multiplicity,
            "aimed_i_sigma": self.aimed_i_sigma,
            "aimed_completness": self.aimed_completness,
            "strategy_complexity": self.strategy_complexity,
            "induce_burn": self.induce_burn,
            "use_permitted_rotation": self.use_permitted_rotation,
            "permitted_phi_start": self.permitted_phi_start,
            "permitted_phi_end": self.permitted_phi_end,
            "low_res_pass_strat": self.low_res_pass_strat,
            "max_crystal_vdim": self.max_crystal_vdim,
            "min_crystal_vdim": self.min_crystal_vdim,
            "max_crystal_vphi": self.max_crystal_vphi,
            "min_crystal_vphi": self.min_crystal_vphi,
            "space_group": self.space_group,
            "use_min_dose": self.use_min_dose,
            "use_min_time": self.use_min_time,
            "min_dose": self.min_dose,
            "min_time": self.min_time,
            "account_rad_damage": self.account_rad_damage,
            "auto_res": self.auto_res,
            "opt_sad": self.opt_sad,
            "sad_res": self.sad_res,
            "determine_rad_params": self.determine_rad_params,
            "burn_osc_start": self.burn_osc_start,
            "burn_osc_interval": self.burn_osc_interval,
            "rad_suscept": self.rad_suscept,
            "beta": self.beta,
            "gamma": self.gamma,
        }

    def set_from_dict(self, params_dict):
        for dict_item in params_dict.items():
            if hasattr(self, dict_item[0]):
                setattr(self, dict_item[0], dict_item[1])

    def __repr__(self):
        s = "<%s object at %s>" % (self.__class__.__name__, hex(id(self)))

        return s


class EnergyScan(TaskNode):
    def __init__(self, sample=None, path_template=None, cpos=None):
        TaskNode.__init__(self)
        self.element_symbol = None
        self.edge = None
        self.comments = None
        self.set_requires_centring(True)
        self.centred_position = cpos

        if not sample:
            self.sample = Sample()
        else:
            self.sample = sample

        if not path_template:
            self.path_template = PathTemplate()
        else:
            self.path_template = path_template

        self.result = EnergyScanResult()

    def get_run_number(self):
        return self.path_template.run_number

    def get_prefix(self):
        return self.path_template.get_prefix()

    def set_comments(self, comments):
        self.comments = comments

    def get_path_template(self):
        return self.path_template

    def set_scan_result_data(self, data):
        self.result.data = data

    def get_scan_result(self):
        return self.result

    def is_collected(self):
        return self.is_executed()

    def set_collected(self, collected):
        return self.set_executed(collected)

    def get_point_index(self):
        if self.centred_position:
            return self.centred_position.get_index()

    def get_display_name(self):
        index = self.get_point_index()
        if index:
            index = str(index)
        else:
            index = "not defined"
        display_name = "%s (%s %s, Point - %s)" % (
            self.get_name(),
            self.element_symbol,
            self.edge,
            index,
        )
        return display_name

    def copy(self):
        new_node = copy.deepcopy(self)
        cpos = self.centred_position
        if cpos:
            snapshot_image = self.centred_position.snapshot_image
            if snapshot_image:
                snapshot_image_copy = snapshot_image.copy()
                new_node.centred_position.snapshot_image = snapshot_image_copy
        return new_node

    def set_snapshot(self, snapshot):
        self.centred_position.snapshot_image = snapshot


class EnergyScanResult(object):
    def __init__(self):
        object.__init__(self)
        self.inflection = None
        self.peak = None
        self.first_remote = None
        self.second_remote = None
        self.data_file_path = PathTemplate()

        self.data = []

        self.pk = None
        self.fppPeak = None
        self.fpPeak = None
        self.ip = None
        self.fppInfl = None
        self.fpInfl = None
        self.rm = None
        self.chooch_graph_x = None
        self.chooch_graph_y1 = None
        self.chooch_graph_y2 = None
        self.title = None


class XRFSpectrum(TaskNode):
    """
    Class represents XRF spectrum task
    """

    def __init__(self, sample=None, path_template=None, cpos=None):
        TaskNode.__init__(self)
        self.count_time = 1
        self.comments = None
        self.set_requires_centring(True)
        self.centred_position = cpos
        self.adjust_transmission = True

        if not sample:
            self.sample = Sample()
        else:
            self.sample = sample

        if not path_template:
            self.path_template = PathTemplate()
        else:
            self.path_template = path_template

        self.result = XRFSpectrumResult()

    def get_run_number(self):
        return self.path_template.run_number

    def get_prefix(self):
        return self.path_template.get_prefix()

    def get_path_template(self):
        return self.path_template

    def get_point_index(self):
        if self.centred_position:
            return self.centred_position.get_index()

    def get_display_name(self):
        index = self.get_point_index()
        if index:
            index = str(index)
        else:
            index = "not defined"
        display_name = "%s (Point - %s)" % (self.get_name(), index)
        return display_name

    def set_count_time(self, count_time):
        self.count_time = count_time

    def is_collected(self):
        return self.is_executed()

    def set_collected(self, collected):
        return self.set_executed(collected)

    def set_comments(self, comments):
        self.comments = comments

    def get_spectrum_result(self):
        return self.result

    def copy(self):
        new_node = copy.deepcopy(self)
        cpos = self.centred_position
        if cpos:
            snapshot_image = self.centred_position.snapshot_image
            if snapshot_image:
                snapshot_image_copy = snapshot_image.copy()
                new_node.centred_position.snapshot_image = snapshot_image_copy
        return new_node

    def set_snaphot(self, snapshot):
        self.centred_position.snapshot_image = snapshot


class XRFSpectrumResult(object):
    def __init__(self):
        object.__init__(self)
        self.mca_data = None
        self.mca_calib = None
        self.mca_config = None


class XrayCentering(TaskNode):
    def __init__(self, ref_data_collection=None, crystal=None):
        TaskNode.__init__(self)

        self.set_requires_centring(False)
        if not ref_data_collection:
            ref_data_collection = DataCollection()

        if not crystal:
            crystal = Crystal()

        self.reference_image_collection = ref_data_collection

        self.line_collection = ref_data_collection.copy()
        self.line_collection.set_experiment_type(
            queue_model_enumerables.EXPERIMENT_TYPE.HELICAL
        )
        self.line_collection.run_online_processing = "XrayCentering"
        self.line_collection.grid = None

        acq_two = Acquisition()
        self.line_collection.acquisitions.append(acq_two)
        self.line_collection.acquisitions[0].acquisition_parameters.num_images = 100
        self.line_collection.acquisitions[0].acquisition_parameters.num_lines = 1
        helical_acq_path_template = self.line_collection.acquisitions[0].path_template
        helical_acq_path_template.base_prefix = (
            "line_" + helical_acq_path_template.base_prefix
        )

        self.crystal = crystal

        self.html_report = None

    def get_display_name(self):
        return "Xray centring"

    def get_path_template(self):
        return self.reference_image_collection.acquisitions[0].path_template

    def get_files_to_be_written(self):
        path_template = self.reference_image_collection.acquisitions[0].path_template
        file_locations = path_template.get_files_to_be_written()
        return file_locations

    def add_task(self, task):
        pass


class XrayCentring2(TaskNode):
    """X-ray centring (2022 version)

    Contains all parameters necessary for X-ray centring
    This object is passed to the QueueEntry and HardwareObject
    Parameters not defined here must be set as defaults, somehow
    (transmission, grid step, ...)
    """

    def __init__(self, name=None, motor_positions=None, grid_size=None):
        """

        :param name: (str) Task name - for queue display. Default to std. name
        :param motor_positions: (dict) Motor positions for centring (default to current)
        :param grid_size: (tuple) grid_size_x, grid_size_y (in mm)
        """
        TaskNode.__init__(self)
        self._centring_result = None
        self._motor_positions = motor_positions.copy() if motor_positions else {}
        self._grid_size = tuple(grid_size) if grid_size else None

        # I do nto now if you need a path template; if not remove this
        # and the access to it in init_from_task_data
        self.path_template = PathTemplate()

        if name:
            self.set_name(name)

    def get_name(self):
        return self._name

    def get_motor_positions(self):
        return self._motor_positions.copy()

    def set_motor_positions(self, value):
        self._motor_positions = dict(value) if value else {}

    def get_grid_size(self):
        return self._grid_size

    def set_grid_size(self, value):
        self._grid_size = tuple(value) if value else None

    def get_centring_result(self):
        return self._centring_result

    def set_centring_result(self, value):
        if value is None or isinstance(value, CentredPosition):
            self._centring_result = value
        else:
            raise TypeError(
                "SampleCentring.centringResult must be a CentredPosition"
                " or None, was a %s" % value.__class__.__name__
            )

    def init_from_task_data(self, sample_model, params):
        """Set parameters from task input dictionary.

        sample_model is required as this may be called before the object is enqueued
        params is a dictionary with structure determined by mxcube3 usage
        """

        # Set path template
        self.path_template.set_from_dict(params)
        if params["prefix"]:
            self.path_template.base_prefix = params["prefix"]
        else:
            self.path_template.base_prefix = HWR.beamline.session.get_default_prefix(
                sample_model
            )
        self.path_template.num_files = 0
        self.path_template.directory = os.path.join(
            HWR.beamline.session.get_base_image_directory(), params.get("subdir", "")
        )
        self.path_template.process_directory = os.path.join(
            HWR.beamline.session.get_base_process_directory(),
            params.get("subdir", ""),
        )

        # Set paramaters from params dict
        if "name" in params:
            self.set_name(params["name"])
        if "motor_positions" in params:
            self.set_motor_positions(params["motor_positions"])
        if "grid_size" in params:
            self.set_grid_size(params["grid_size"])


class SampleCentring(TaskNode):
    """Manual 3 click centering

    kappa and kappa_phi settings are applied first, and assume that the
    beamline does have axes with exactly these names

    Other motor_positions are applied afterwards, but in random order.
    motor_positions override kappa and kappa_phi if both are set

    Since setting one motor can change the position of another
    (on ESRF ID30B setting kappa and kappa_phi changes the translation motors)
     the order is important.

    """

    def __init__(self, name=None, kappa=None, kappa_phi=None, motor_positions=None):
        TaskNode.__init__(self)
        self._tasks = []
        self._other_motor_positions = motor_positions.copy() if motor_positions else {}
        self._centring_result = None

        if name:
            self.set_name(name)

        if "kappa" in self._other_motor_positions:
            kappa = self._other_motor_positions.pop("kappa")

        if "kappa_phi" in self._other_motor_positions:
            kappa_phi = self._other_motor_positions.pop("kappa_phi")

        self.kappa = kappa
        self.kappa_phi = kappa_phi

    def add_task(self, task_node):
        self._tasks.append(task_node)

    def get_tasks(self):
        return self._tasks

    def get_name(self):
        return self._name

    def get_kappa(self):
        return self.kappa

    def get_kappa_phi(self):
        return self.kappa_phi

    def get_other_motor_positions(self):
        return self._other_motor_positions.copy()

    def get_centring_result(self):
        return self._centring_result

    def set_centring_result(self, value):
        if value is None or isinstance(value, CentredPosition):
            self._centring_result = value
        else:
            raise TypeError(
                "SampleCentring.centringResult must be a CentredPosition"
                " or None, was a %s" % value.__class__.__name__
            )


class OpticalCentring(TaskNode):
    """Optical automatic centering with lucid"""

    def __init__(self, user_confirms=False):
        TaskNode.__init__(self)

        if user_confirms:
            self.set_name("Optical automatic centring (user confirms)")
        else:
            self.set_name("Optical automatic centring")
        if user_confirms:
            self.try_count = 3
        else:
            self.try_count = 1

    def add_task(self, task_node):
        pass

    def get_name(self):
        return self._name


class Acquisition(object):
    def __init__(self):
        object.__init__(self)

        self.path_template = PathTemplate()
        self.acquisition_parameters = AcquisitionParameters()

    def get_preview_image_paths(self):
        """
        Returns the full paths, including the filename, to preview/thumbnail
        images stored in the archive directory.

        :param acquisition: The acqusition object to generate paths for.
        :type acquisition: Acquisition

        :returns: The full paths.
        :rtype: str
        """
        paths = []

        for i in range(
            self.acquisition_parameters.first_image,
            self.acquisition_parameters.num_images
            + self.acquisition_parameters.first_image,
        ):

            path = os.path.join(
                self.path_template.get_archive_directory(),
                self.path_template.get_image_file_name(suffix="thumb.jpeg") % i,
            )

            paths.append(path)
        return paths


class PathTemplate(object):
    @staticmethod
    def set_data_base_path(base_directory):
        # os.path.abspath returns path without trailing slash, if any
        # eg. '/data/' => '/data'.
        PathTemplate.base_directory = os.path.abspath(base_directory)

    @staticmethod
    def set_archive_path(archive_base_directory, archive_folder):
        PathTemplate.archive_base_directory = os.path.abspath(archive_base_directory)
        PathTemplate.archive_folder = archive_folder

    @staticmethod
    def set_path_template_style(synchrotron_name, template=None):
        PathTemplate.synchrotron_name = synchrotron_name
        PathTemplate.template = template

    @staticmethod
    def set_precision(precision):
        PathTemplate.precision = precision

    @staticmethod
    def interpret_path(path):
        try:
            dirname, fname = os.path.split(path)
            fname, ext = os.path.splitext(fname)
            fname_parts = fname.split("_")

            # Get run number and image number from path
            run_number, img_number = map(try_parse_int, fname_parts[-2:])

            # Get the prefix and filename part
            prefix = "_".join(fname_parts[:-2])
            prefix_path = os.path.join(dirname, prefix)
        except IndexError:
            prefix_path, run_number, img_number = ["", -1, -1]

        return prefix_path, run_number, img_number

    def __init__(self):
        object.__init__(self)

        self.directory = str()
        self.process_directory = str()
        self.xds_dir = str()
        self.base_prefix = str()
        self.mad_prefix = str()
        self.reference_image_prefix = str()
        self.wedge_prefix = str()
        self.run_number = int()
        self.suffix = str()
        self.start_num = int()
        self.num_files = int()
        self.compression = False

        if not hasattr(self, "precision"):
            self.precision = str()

    def as_dict(self):
        return {
            "directory": self.directory,
            "process_directory": self.process_directory,
            "xds_dir": self.xds_dir,
            "base_prefix": self.base_prefix,
            "mad_prefix": self.mad_prefix,
            "reference_image_prefix": self.reference_image_prefix,
            "wedge_prefix": self.wedge_prefix,
            "run_number": self.run_number,
            "suffix": self.suffix,
            "precision": self.precision,
            "start_num": self.start_num,
            "num_files": self.num_files,
            "compression": self.compression,
        }

    def set_from_dict(self, params_dict):
        for dict_item in params_dict.items():
            if hasattr(self, dict_item[0]):
                setattr(self, dict_item[0], dict_item[1])

    def get_prefix(self):
        prefix = self.base_prefix

        if self.mad_prefix:
            prefix = str(self.base_prefix) + "-" + str(self.mad_prefix)

        if self.reference_image_prefix:
            prefix = self.reference_image_prefix + "-" + prefix

        if self.wedge_prefix:
            prefix = prefix + "_" + self.wedge_prefix

        return prefix

    def get_image_file_name(self, suffix=None):
        template = "%s_%s_%%0" + str(self.precision) + "d.%s"

        if suffix:
            file_name = template % (self.get_prefix(), self.run_number, suffix)
        else:
            file_name = template % (self.get_prefix(), self.run_number, self.suffix)
        if self.compression:
            file_name = "%s.gz" % file_name

        return file_name

    def get_image_path(self):
        path = os.path.join(self.directory, self.get_image_file_name())
        return path

    def get_archive_directory(self):
        """
        Returns the archive directory, for longer term storage. synchrotron_name
        is set via static function calles from session hwobj

        :rtype: str
        :returns: Archive directory
        """
        folders = self.directory.split("/")
        if PathTemplate.synchrotron_name == "MAXLAB":
            archive_directory = self.directory
            archive_directory = archive_directory.replace(
                "/data/data1/visitor", "/data/ispyb"
            )
            archive_directory = archive_directory.replace(
                "/data/data1/inhouse", "/data/ispyb"
            )
            archive_directory = archive_directory.replace("/data/data1", "/data/ispyb")

        elif PathTemplate.synchrotron_name == "EMBL-HH":
            archive_directory = os.path.join(
                PathTemplate.archive_base_directory,
                PathTemplate.archive_folder,
                *folders[4:]
            )
        elif PathTemplate.synchrotron_name == "ALBA":
            logging.getLogger("HWR").debug(
                "PathTemplate (ALBA) - directory is %s" % self.directory
            )
            directory = self.directory
            folders = directory.split(os.path.sep)
            user_dir = folders[5]
            session_date = folders[6]
            try:
                more = folders[8:]
            except Exception:
                more = []
            archive_directory = os.path.join(
                PathTemplate.archive_base_directory, user_dir, session_date, *more
            )
            logging.getLogger("HWR").debug(
                "PathTemplate (ALBA) - archive_directory is %s" % archive_directory
            )
        else:
            directory = self.directory[len(PathTemplate.base_directory) :]
            folders = directory.split("/")
            if "visitor" in folders:
                endstation_name = folders[3]
                folders[1] = PathTemplate.archive_folder
                folders[3] = folders[2]
                folders[2] = endstation_name
            else:
                endstation_name = folders[1]
                folders[1] = PathTemplate.archive_folder
                folders[2] = endstation_name

            archive_directory = os.path.join(
                PathTemplate.archive_base_directory, *folders[1:]
            )
        return archive_directory

    def __eq__(self, path_template):
        result = False
        lh_dir = os.path.normpath(self.directory)
        rh_dir = os.path.normpath(path_template.directory)

        if self.get_prefix() == path_template.get_prefix() and lh_dir == rh_dir:
            result = True

        return result

    def intersection(self, rh_pt):
        result = False

        # Only do the intersection if there is possibilty for
        # Collision, that is directories are the same.
        if (self == rh_pt) and (self.run_number == rh_pt.run_number):
            if self.start_num < (
                rh_pt.start_num + rh_pt.num_files
            ) and rh_pt.start_num < (self.start_num + self.num_files):

                result = True

        return result

    def get_files_to_be_written(self):
        file_locations = []
        file_name_template = self.get_image_file_name()

        for i in range(self.start_num, self.start_num + self.num_files):

            file_locations.append(os.path.join(self.directory, file_name_template % i))

        return file_locations

    def is_part_of(self, path_template):
        result = False

        if self == path_template and self.run_number == path_template.run_number:
            if (
                path_template.start_num >= self.start_num
                and path_template.num_files + path_template.start_num
                <= self.num_files + self.start_num
            ):

                result = True
        else:
            result = False

        return result

    def copy(self):
        return copy.deepcopy(self)


class AcquisitionParameters(object):
    def __init__(self):
        object.__init__(self)

        self.first_image = int()
        self.num_images = int()
        self.osc_start = float()
        self.osc_range = float()
        self.osc_total_range = float()
        self.overlap = float()
        self.kappa = float()
        self.kappa_phi = float()
        self.exp_time = float()
        self.num_passes = int()
        self.num_lines = 1
        self.energy = float()
        self.centred_position = CentredPosition()
        self.resolution = float()
        # detector_distance used if resolution is 0 or None
        self.detector_distance = float()
        self.transmission = float()
        self.inverse_beam = False
        self.shutterless = False
        self.take_snapshots = True
        self.take_video = False
        self.take_dark_current = True
        self.skip_existing_images = False
        self.detector_binning_mode = str()
        self.detector_roi_mode = str()
        self.induce_burn = False
        self.mesh_range = ()
        self.cell_counting = "zig-zag"
        self.mesh_center = "top-left"
        self.cell_spacing = (0, 0)
        self.mesh_snapshot = None
        self.comments = ""
        self.in_queue = False
        self.in_interleave = None
        self.sub_wedge_size = 10

        self.num_triggers = int()
        self.num_images_per_trigger = int()
        self.hare_num = 1

    def set_from_dict(self, params_dict):
        for item in params_dict.items():
            if hasattr(self, item[0]):
                if item[0] == "centred_position":
                    self.centred_position.set_from_dict(item[1])
                else:
                    setattr(self, item[0], item[1])

    def as_dict(self):
        return {
            "first_image": self.first_image,
            "num_images": self.num_images,
            "osc_start": self.osc_start,
            "osc_range": self.osc_range,
            "osc_total_range": self.osc_total_range,
            "overlap": self.overlap,
            "kappa": self.kappa,
            "kappa_phi": self.kappa_phi,
            "exp_time": self.exp_time,
            "num_passes": self.num_passes,
            "num_lines": self.num_lines,
            "energy": self.energy,
            "resolution": self.resolution,
            "detector_distance": self.detector_distance,
            "transmission": self.transmission,
            "inverse_beam": self.inverse_beam,
            "shutterless": self.shutterless,
            "take_snapshots": self.take_snapshots,
            "take_video": self.take_video,
            "take_dark_current": self.take_dark_current,
            "skip_existing_images": self.skip_existing_images,
            "detector_binning_mode": self.detector_binning_mode,
            "detector_roi_mode": self.detector_roi_mode,
            "induce_burn": self.induce_burn,
            "mesh_range": self.mesh_range,
            "mesh_snapshot": self.mesh_snapshot,
            "comments": self.comments,
            "in_queue": self.in_queue,
            "in_interleave": self.in_interleave,
            "num_triggers": self.num_triggers,
            "num_images_per_trigger": self.num_images_per_trigger,
            "cell_counting": self.cell_counting,
            "mesh_center": self.mesh_center,
            "cell_spacing": self.cell_spacing,
            "sub_wedge_size": self.sub_wedge_size,
        }

    def copy(self):
        return copy.deepcopy(self)


class XrayImagingParameters(object):
    def __init__(self):
        object.__init__(self)

        self.ff_num_images = 30
        self.ff_pre = False
        self.ff_post = False
        self.ff_apply = False
        self.ff_ssim_enabled = False

        self.sample_offset_a = 0.0
        self.sample_offset_b = -1.0
        self.sample_offset_c = 0.0

        self.camera_trigger = True
        self.camera_live_view = False

        self.camera_hw_binning = 0
        self.camera_hw_roi = 0
        self.camera_write_data = True

        self.detector_distance = float()

    def copy(self):
        return copy.deepcopy(self)

    def as_dict(self):
        return {
            "ff_num_images": self.ff_num_images,
            "ff_pre": self.ff_pre,
            "ff_post": self.ff_post,
            "ff_apply": self.ff_apply,
            "ff_ssim_enabled": self.ff_ssim_enabled,
            "sample_offset_a": self.sample_offset_a,
            "sample_offset_b": self.sample_offset_b,
            "sample_offset_c": self.sample_offset_c,
            "camera_trigger": self.camera_trigger,
            "camera_live_view": self.camera_live_view,
            "camera_write_data": self.camera_write_data,
            "detector_distance": self.detector_distance,
        }


class Crystal(object):
    def __init__(self):
        object.__init__(self)
        self.space_group = 0
        self.cell_a = 0
        self.cell_alpha = 0
        self.cell_b = 0
        self.cell_beta = 0
        self.cell_c = 0
        self.cell_gamma = 0
        self.protein_acronym = ""

        # MAD energies
        self.energy_scan_result = EnergyScanResult()

    def set_from_dict(self, params_dict):
        for dict_item in params_dict.items():
            if hasattr(self, dict_item[0]):
                setattr(self, dict_item[0], dict_item[1])


class CentredPosition(object):
    """
    Class that represents a centred position.
    Can also be initialized with a mxcube motor dict
    which simply is a dictonary with the motornames and
    their corresponding values.
    """

    MOTOR_POS_DELTA = 1e-4
    DIFFRACTOMETER_MOTOR_NAMES = []

    @staticmethod
    def set_diffractometer_motor_names(*names):
        CentredPosition.DIFFRACTOMETER_MOTOR_NAMES = names[:]

    def __init__(self, motor_dict=None):
        self.snapshot_image = None
        self.centring_method = True
        self.index = None
        self.motor_pos_delta = CentredPosition.MOTOR_POS_DELTA

        for motor_name in CentredPosition.DIFFRACTOMETER_MOTOR_NAMES:
            setattr(self, motor_name, None)

        if motor_dict is not None:
            for motor_name, position in motor_dict.items():
                setattr(self, motor_name, position)

    def as_dict(self):
        return dict(
            zip(
                CentredPosition.DIFFRACTOMETER_MOTOR_NAMES,
                [
                    getattr(self, motor_name)
                    for motor_name in CentredPosition.DIFFRACTOMETER_MOTOR_NAMES
                ],
            )
        )

    def set_from_dict(self, params_dict):
        for dict_item in params_dict.items():
            if hasattr(self, dict_item[0]):
                setattr(self, dict_item[0], dict_item[1])

    def as_str(self):
        motor_str = ""
        for motor_name in CentredPosition.DIFFRACTOMETER_MOTOR_NAMES:
            if getattr(self, motor_name):
                motor_str += "%s: %.3f " % (motor_name, abs(getattr(self, motor_name)))
        return motor_str

    def __repr__(self):
        return str(self.as_dict())

    def __eq__(self, cpos):
        eq = len(CentredPosition.DIFFRACTOMETER_MOTOR_NAMES) * [False]
        for i, motor_name in enumerate(CentredPosition.DIFFRACTOMETER_MOTOR_NAMES):
            self_pos = getattr(self, motor_name)
            if not hasattr(cpos, motor_name):
                continue
            else:
                cpos_pos = getattr(cpos, motor_name)

            if self_pos == cpos_pos is None:
                eq[i] = True
            elif None in (self_pos, cpos_pos):
                continue
            else:
                eq[i] = abs(self_pos - cpos_pos) <= self.motor_pos_delta
        return all(eq)

    def __ne__(self, cpos):
        return not (self == cpos)

    def set_index(self, index):
        self.index = index

    def set_motor_pos_delta(self, delta):
        self.motor_pos_delta = delta

    def get_index(self):
        return self.index

    def get_kappa_value(self):
        return self.kappa

    def get_kappa_phi_value(self):
        return self.kappa_phi


class Workflow(TaskNode):
    def __init__(self):
        TaskNode.__init__(self)
        self.path_template = PathTemplate()
        self._type = str()
        self.set_requires_centring(False)
        self.lims_id = None

    def set_type(self, workflow_type):
        self._type = workflow_type

    def get_type(self):
        return self._type

    def get_path_template(self):
        return self.path_template


class GphlWorkflow(TaskNode):
    def __init__(self):
        TaskNode.__init__(self)

        workflow_hwobj = HWR.beamline.gphl_workflow

        # Workflow start attributes
        self.path_template = PathTemplate()
        self._type = str()
        self.shape = str()
        self.characterisation_strategy = str()
        self.maximum_dose_budget = 20.0
        self.decay_limit = 25
        self.characterisation_budget_fraction = 0.05
        self.relative_rad_sensitivity = 1.0

        # string. Only active mode currently is 'MASSIF1'
        self.automation_mode = None
        # Automation mode acquisition parameters. Replace UI queried values
        # multiple dictionaries, in acquisition order (characterisation, then main)
        self.auto_acq_parameters = [{}]

        # Pre-strategy attributes
        # Set in  def set_pre_strategy_params(
        self.input_space_group = str()
        self.space_group = str()
        self.crystal_classes = ()
        self._cell_parameters = ()
        self.detector_setting = None  # from 'resolution' parameter or defaults
        self.aimed_resolution = None  # from 'resolution' parameter or defaults
        self.wavelengths = ()  # from 'energies' parametes
        self.use_cell_for_processing = False
        self.strategy_options = {}  # includes variant. Overrides config/defuault
        # Directory containing SPOT.XDS file
        # For cases where characterisation and XDS processing are done
        # before workflow is started
        self.init_spot_dir = None

        # Pre-collection attributes
        # Attributes for workflow
        self.exposure_time = 0.0
        self.image_width = 0.0
        self.wedge_width = 0.0
        self.transmission = 0.0
        self.snapshot_count = 2
        self.recentring_mode = "sweep"
        self.repetition_count = 1

        # Internal / config-only attributes
        # Workflow interleave order (string).
        # Slowest changing first, characters 'g' (Goniostat position);
        # 's' (Scan number), 'b' (Beam wavelength), 'd' (Detector position)
        self.interleave_order = "gs"  # from workflow strategy
        self.beamstop_setting = None  # Not currently set or used
        self.goniostat_translations = ()  # Internal only - set by program
        self.current_rotation_id = None
        self.characterisation_done = False
        self.characterisation_dose = 0.0
        self.acquisition_dose = 0.0
        self.strategy_length = 0.0

        # # Centring handling and MXCuBE-side flow
        self.set_requires_centring(False)

        self.set_from_dict(workflow_hwobj.settings["defaults"])

    def parameter_summary(self):
        """Main parameter summary, for output purposes"""
        summary = {"strategy": self.get_type()}
        for tag in (
            "automation_mode",
            "init_spot_dir",
            "exposure_time",
            "image_width",
            "strategy_length",
            "transmission",
            "input_space_group",
            "space_group",
            "crystal_classes",
            "_cell_parameters",
            "use_cell_for_processing",
            "relative_rad_sensitivity",
            "aimed_resolution",
            "repetition_count",
        ):
            summary[tag] = getattr(self, tag)
        summary["wavelengths"] = tuple(x.wavelength for x in self.wavelengths)
        summary["resolution"] = self.detector_setting.resolution
        summary["orgxy"] = self.detector_setting.orgxy
        summary["strategy_variant"] = self.strategy_options.get("variant", "not set")
        summary["orientation_count"] = len(self.goniostat_translations)
        summary["radiation_dose"] = self.calculate_dose()
        summary["total_dose_budget"] = self.recommended_dose_budget()
        #
        return summary

    def set_from_dict(self, params_dict):
        for dict_item in params_dict.items():
            if hasattr(self, dict_item[0]):
                setattr(self, dict_item[0], dict_item[1])

    def set_pre_strategy_params(
<<<<<<< HEAD
            self,
            crystal_classes=(),
            input_space_group="",
            space_group="",
            cell_parameters=(),
            resolution=None,
            energies=(),
            strategy_options=None,
            init_spot_dir=None,
            use_cell_for_processing=False,
            **unused):
=======
        self,
        point_group="",
        crystal_system="",
        space_group="",
        cell_parameters=(),
        resolution=None,
        energies=(),
        strategy_options=None,
        init_spot_dir=None,
        use_cell_for_processing=False,
        **unused
    ):
>>>>>>> 9048699d
        """

        :param crystal_classes (tuple(str)):
        :param space_group (str):
        :param cell_parameters tuple(float):
        :param resolution (Optional[float]):
        :param energies tuple(float):
        :param strategy_options (dict):
        :param init_spot_dir (str):
        :param unused (dict):
        :return (None):
        """

        from mxcubecore.HardwareObjects.Gphl import GphlMessages

        self.input_space_group = input_space_group
        self.space_group = space_group
        self.crystal_classes = tuple(crystal_classes)
        if cell_parameters:
            self.cell_parameters = cell_parameters

        workflow_parameters = self.get_workflow_parameters()

        interleave_order = workflow_parameters.get("interleave_order")
        if interleave_order:
            self.interleave_order = interleave_order

        # NB this is an internal dictionary. DO NOT MODIFY
        settings = HWR.beamline.gphl_workflow.settings

        if energies:
            # Energies *reset* existing list, and there must be at least one
            if self.characterisation_done:
                energy_tags = workflow_parameters.get(
                    "beam_energy_tags", (settings["default_beam_energy_tag"],)
                )
            elif self.get_type() == "diffractcal":
                energy_tags = ("Main",)
            else:
                energy_tags = ("Characterisation",)
            if len(energies) not in (len(energy_tags), 1):
                raise ValueError(
                    "Number of energies %s do not match available slots %s"
                    % (energies, energy_tags)
                )
            wavelengths = []
            for iii, energy in enumerate(energies):
                role = energy_tags[iii]
                wavelengths.append(
                    GphlMessages.PhasingWavelength(
                        wavelength=HWR.beamline.energy.calculate_wavelength(energy),
                        role=role,
                    )
                )
            self.wavelengths = tuple(wavelengths)
        if not self.wavelengths:
            raise ValueError("Value for energy missing. Coding error?")

        wavelength = self.wavelengths[0].wavelength

        if self.detector_setting is None:
            resolution = resolution or self.aimed_resolution
        if resolution:
            distance = HWR.beamline.resolution.resolution_to_distance(
                resolution, wavelength
            )
            orgxy = HWR.beamline.detector.get_beam_position(distance, wavelength)

            self.detector_setting = GphlMessages.BcsDetectorSetting(
                resolution, orgxy=orgxy, Distance=distance
            )

        self.strategy_options = {
            "strategy_type": workflow_parameters["strategy_type"],
            "angular_tolerance": settings["angular_tolerance"],
            "clip_kappa": settings["angular_tolerance"],
            "maximum_chi": settings["maximum_chi"],
            "variant": workflow_parameters["variants"][0],
        }
        if strategy_options:
            self.strategy_options.update(strategy_options)

        self.init_spot_dir = init_spot_dir
        self.use_cell_for_processing = use_cell_for_processing

    def set_pre_acquisition_params(
        self,
        exposure_time=None,
        image_width=None,
        wedge_width=None,
        transmission=None,
        image_count=None,
        snapshot_count=None,
        energies = (),
        **unused,
    ):
        """"""
        from mxcubecore.HardwareObjects.Gphl import GphlMessages

        workflow_parameters = self.get_workflow_parameters()
        # NB this is an internal dictionary. DO NOT MODIFY
        settings = HWR.beamline.gphl_workflow.settings

        if exposure_time:
            self.exposure_time = float(exposure_time)
        if image_width:
            self.image_width = float(image_width)
        if wedge_width:
            self.wedge_width = float(wedge_width)
        if transmission:
            self.transmission = float(transmission)
        if snapshot_count:
            self.snapshot_count = int(snapshot_count)
        if image_count:
            self.strategy_length = int(image_count) * self.image_width
        if energies:
            # Energies are *added* to existing list
            energy_tags = workflow_parameters.get(
                "beam_energy_tags", (settings["default_beam_energy_tag"],)
            )
            wavelengths = list(self.wavelengths)
            offset = len(wavelengths)
            if len(energies) == len(energy_tags) - offset:
                for iii, energy in enumerate(energies):
                    role = energy_tags[iii + offset]
                    wavelengths.append(
                        GphlMessages.PhasingWavelength(
                            wavelength=HWR.beamline.energy.calculate_wavelength(
                                energy
                            ),
                            role=role,
                        )
                    )
                self.wavelengths = tuple(wavelengths)
            else:
                raise ValueError(
                    "Number of energies %s do not match remaining slots %s"
                    % (energies, energy_tags[len(self.wavelengths):])
                )
            

    def init_from_task_data(self, sample_model, params):
        """
        sample_model is required as this may be called before the object is enqueued
        params is a dictionary with structure determined by mxcube3 usage
        """

        from mxcubecore.HardwareObjects.Gphl import GphlMessages

        # Set attributes directly from params
        self.set_type(params["strategy_name"])
        self.shape = params.get("shape", "")
        for tag in (
            "decay_limit",
            "maximum_dose_budget",
            "characterisation_budget_fraction",
            "characterisation_strategy",
        ):
            value = params.get(tag)
            if value:
                setattr(self, tag, value)

        settings = HWR.beamline.gphl_workflow.settings
        # NB settings is an internal attribute DO NOT MODIFY

        # Auto acquisition parameters
        acq_param_settings = settings.get("auto_acq_parameters") or [{}]
        self.auto_acq_parameters = ll1 = [copy.deepcopy(acq_param_settings[0])]
        if acq_param_settings[0] is acq_param_settings[-1]:
            ll1.append(copy.deepcopy(acq_param_settings[0]))
        else:
            ll1.append(copy.deepcopy(acq_param_settings[-1]))
        new_acq_params = params.pop("auto_acq_parameters", [{}])
        ll1[0].update(new_acq_params[0])
        ll1[-1].update(new_acq_params[-1])

        if "automation_mode" in params:
            self.automation_mode = params["automation_mode"]

        # Set automation switches and basic acquisition parameters
        if new_acq_params[0].get("init_spot_dir"):
            # Characterisation is pre-acquired
            if not self.automation_mode:
                raise ValueError("init_spot_dir setting only valid in automation mode")
            if (
                "exposure_time" not in new_acq_params[0]
                or "image_width" not in new_acq_params[0]
            ):
                raise ValueError(
                    "Parameters 'exposure_time', and 'image_width' are mandatory"
                    "when 'init_spot_dir' is set"
                )
            self.transmission = HWR.beamline.transmission.get_value()

        else:
            # Normal characterisation, set some parameters from defaults
            default_parameters = HWR.beamline.get_default_acquisition_parameters()
            self.exposure_time = default_parameters.exp_time
            self.image_width = default_parameters.osc_range

        # Path template and prefixes
        base_prefix = self.path_template.base_prefix = params.get(
            "prefix"
        ) or HWR.beamline.session.get_default_prefix(sample_model)
        self.set_name(base_prefix)
        self.path_template.suffix = params.get("suffix") or HWR.beamline.session.suffix
        self.path_template.num_files = 0

        self.path_template.directory = os.path.join(
            HWR.beamline.session.get_base_image_directory(), params.get("subdir", "")
        )
        self.path_template.process_directory = os.path.join(
            HWR.beamline.session.get_base_process_directory(),
            params.get("subdir", ""),
        )

        # Set crystal parameters from sample node
        crystal = sample_model.crystals[0]
        tpl = (
            crystal.cell_a,
            crystal.cell_b,
            crystal.cell_c,
            crystal.cell_alpha,
            crystal.cell_beta,
            crystal.cell_gamma,
        )
        if all(tpl):
            self.cell_parameters = tpl
        self.protein_acronym = crystal.protein_acronym
        self.space_group = self.input_space_group = crystal.space_group
        self.crystal_classes = params.get("crystal_classes", ())

        # Set to current wavelength for now - nothing else available
        wavelength = HWR.beamline.energy.get_wavelength()
        role = HWR.beamline.gphl_workflow.settings["default_beam_energy_tag"]
        self.wavelengths = (
            GphlMessages.PhasingWavelength(wavelength=wavelength, role=role),
        )

        # Set parameters from diffraction plan
        diffraction_plan = sample_model.diffraction_plan
        if diffraction_plan:
            # It is not clear if diffraction_plan is a dict or an object,
            # and if so which kind
            if hasattr(diffraction_plan, "radiationSensitivity"):
                radiation_sensitivity = diffraction_plan.radiationSensitivity
            else:
                radiation_sensitivity = diffraction_plan.get("radiationSensitivity")

            if radiation_sensitivity:
                self.relative_rad_sensitivity = radiation_sensitivity

            if hasattr(diffraction_plan, "aimedResolution"):
                resolution = diffraction_plan.aimedResolution
            else:
                resolution = diffraction_plan.get("aimedResolution")

            if resolution:
                self.aimed_resolution = resolution

    def get_workflow_parameters(self):
        """Get parameters dictionary for workflow strategy"""
        name = self.get_type()
        result = HWR.beamline.gphl_workflow.workflow_strategies.get(name)
        if result is None:
            raise ValueError("No GPhL workflow strategy named %s found" % name)
        #
        return result

    # Parameters for start of workflow
    def get_path_template(self):
        return self.path_template

    # Strategy type (string); e.g. 'phasing'
    def get_type(self):
        return self._type

    def set_type(self, value):
        self._type = value

    # Run name equal to base_prefix
    def get_name(self):
        return self._name

    def set_name(self, value):
        self._name = value

    # Cell parameters - sequence of six floats (a,b,c,alpha,beta,gamma)
    @property
    def cell_parameters(self):
        return self._cell_parameters

    @cell_parameters.setter
    def cell_parameters(self, value):
        self._cell_parameters = None
        if value:
            if len(value) == 6:
                self._cell_parameters = tuple(float(x) for x in value)
            else:
                raise ValueError("invalid value for cell_parameters: %s" % str(value))

    def calculate_transmission(self, use_dose=None):
        """Calculate transmission correspoiding to using up a given dose
        NBNB value may be higher than 100%; this must be dealt with by the caller

        :param use_dose (float): Dose to consume, in MGy
        :return (float): transmission in %
        """
        if not use_dose:
            use_dose = self.recommended_dose_budget()
        max_dose = self.calculate_dose(transmission=100.0)
        if max_dose:
            return 100.0 * use_dose / max_dose
        else:
            raise ValueError("Could not calculate transmission")

    def calculate_dose(self, transmission=None):
        """Calculate dose consumed with current parameters

        :param transmission (float): Transmission in %. Defaults to current setting
        :return:
        """

        result = None
        if transmission is None:
            transmission = self.transmission
        energy = HWR.beamline.energy.calculate_energy(self.wavelengths[0].wavelength)
        flux_density = HWR.beamline.flux.get_average_flux_density(
            transmission=transmission
        )
        strategy_length = self.strategy_length
        exposure_time = self.exposure_time
        image_width = self.image_width
        if flux_density:
            if strategy_length and exposure_time and image_width:
                duration = exposure_time * strategy_length / image_width
                return HWR.beamline.gphl_workflow.calculate_dose(
                    duration, energy, flux_density
                )
        msg = (
            "WARNING: Dose could not be calculated from:\n"
            " energy:%s keV, strategy_length:%s deg, exposure_time:%s s, "
            "image_width:%s deg, transmission: %s  flux_density:%s  photons/mm^2"
        )
<<<<<<< HEAD
        raise UserWarning(
            msg % (
=======
        raise ValueError(
            msg
            % (
>>>>>>> 9048699d
                energy,
                strategy_length,
                exposure_time,
                image_width,
                transmission,
                flux_density,
            )
        )
        return 0

    def recommended_dose_budget(self, resolution=None):
        """Get resolution-dependent dose budget using current configuration

        :param resolution (float): Target resolution (in A), defauls to current setting
        :return:
        """
        resolution = resolution or self.detector_setting.resolution
        if not resolution:
            raise ValueError("No resolution set to calculate dose budget")
        return HWR.beamline.gphl_workflow.resolution2dose_budget(
            resolution,
            decay_limit=self.decay_limit,
            maximum_dose_budget=self.maximum_dose_budget,
            relative_rad_sensitivity=self.relative_rad_sensitivity,
        )


class XrayImaging(TaskNode):
    def __init__(self, xray_imaging_params, acquisition=None, crystal=None, name=""):
        TaskNode.__init__(self)

        self.xray_imaging_parameters = xray_imaging_params
        if not acquisition:
            acquisition = Acquisition()

        if not crystal:
            crystal = Crystal()

        self.acquisitions = [acquisition]
        self.processing_parameters = ProcessingParameters()
        self.crystal = crystal
        self.set_name(name)
        self.experiment_type = (
            queue_model_enumerables.EXPERIMENT_TYPE.NATIVE
        )  # TODO use IMAGING
        self.set_requires_centring(True)
        self.run_offline_processing = False
        self.run_online_processing = False
        self.lims_group_id = None

    def get_name(self):
        return "%s_%i" % (
            self.acquisitions[0].path_template.get_prefix(),
            self.acquisitions[0].path_template.run_number,
        )

    def get_path_template(self):
        return self.acquisitions[0].path_template

    def get_files_to_be_written(self):
        return self.acquisitions[0].path_template.get_files_to_be_written()


def addXrayCentring(parent_node, **centring_parameters):
    """Add Xray centring to queue."""
    xc_model = XrayCentring2(**centring_parameters)
    HWR.beamline.queue_model.add_child(parent_node, xc_model)
    #
    return xc_model


#
# Collect hardware object utility function.
#
def to_collect_dict(data_collection, session, sample, centred_pos=None):
    """ return [{'comment': '',
          'helical': 0,
          'motors': {},
          'take_video': False,
          'take_snapshots': False,
          'fileinfo': {'directory': '/data/id14eh4/inhouse/opid144/' +\
                                    '20120808/RAW_DATA',
                       'prefix': 'opid144', 'run_number': 1,
                       'process_directory': '/data/id14eh4/inhouse/' +\
                                            'opid144/20120808/PROCESSED_DATA'},
          'in_queue': 0,
          'detector_binning_mode': 2,
          'shutterless': 0,
          'sessionId': 32368,
          'do_inducedraddam': False,
          'sample_reference': {},
          'processing': 'False',
          'residues': '',
          'dark': True,
          'scan4d': 0,
          'input_files': 1,
          'oscillation_sequence': [{'exposure_time': 1.0,
                                    'kappaStart': 0.0,
                                    'phiStart': 0.0,
                                    'start_image_number': 1,
                                    'number_of_images': 1,
                                    'overlap': 0.0,
                                    'start': 0.0,
                                    'range': 1.0,
                                    'number_of_passes': 1}],
          'nb_sum_images': 0,
          'EDNA_files_dir': '',
          'anomalous': 'False',
          'file_exists': 0,
          'experiment_type': 'SAD',
          'skip_images': 0}]"""

    acquisition = data_collection.acquisitions[0]
    acq_params = acquisition.acquisition_parameters
    proc_params = data_collection.processing_parameters

    result = [
        {
            "comments": acq_params.comments,
            "take_video": acq_params.take_video,
            "take_snapshots": acq_params.take_snapshots,
            "fileinfo": {
                "directory": acquisition.path_template.directory,
                "prefix": acquisition.path_template.get_prefix(),
                "run_number": acquisition.path_template.run_number,
                "archive_directory": acquisition.path_template.get_archive_directory(),
                # "process_directory": session.get_process_directory(),
                "process_directory": acquisition.path_template.process_directory,
                "template": acquisition.path_template.get_image_file_name(),
                "compression": acquisition.path_template.compression,
            },
            "in_queue": acq_params.in_queue,
            "in_interleave": acq_params.in_interleave,
            "detector_binning_mode": acq_params.detector_binning_mode,
            "detector_roi_mode": acq_params.detector_roi_mode,
            "shutterless": acq_params.shutterless,
            "sessionId": session.session_id,
            "do_inducedraddam": acq_params.induce_burn,
            "sample_reference": {
                "spacegroup": proc_params.space_group,
                "cell": proc_params.get_cell_str(),
                "blSampleId": sample.lims_id,
            },
            "processing": str(proc_params.process_data and True),
            "processing_offline": data_collection.run_offline_processing,
            "processing_online": data_collection.run_online_processing,
            "residues": proc_params.num_residues,
            "dark": acq_params.take_dark_current,
            "detector_distance": acq_params.detector_distance,
            "resolution": {"upper": acq_params.resolution or 0.0},
            "transmission": acq_params.transmission,
            "energy": acq_params.energy,
            "oscillation_sequence": [
                {
                    "exposure_time": acq_params.exp_time,
                    "kappaStart": acq_params.kappa,
                    "phiStart": acq_params.kappa_phi,
                    "start_image_number": acq_params.first_image,
                    "number_of_images": acq_params.num_images,
                    "overlap": acq_params.overlap,
                    "start": acq_params.osc_start,
                    "range": acq_params.osc_range,
                    "number_of_passes": acq_params.num_passes,
                    "number_of_lines": acq_params.num_lines,
                    "mesh_range": acq_params.mesh_range,
                    "num_triggers": acq_params.num_triggers,
                    "num_images_per_trigger": acq_params.num_images_per_trigger,
                }
            ],
            "group_id": data_collection.lims_group_id,
            "EDNA_files_dir": acquisition.path_template.process_directory,
            "xds_dir": acquisition.path_template.xds_dir,
            "anomalous": proc_params.anomalous,
            "experiment_type": queue_model_enumerables.EXPERIMENT_TYPE_STR[
                data_collection.experiment_type
            ],
            "skip_images": acq_params.skip_existing_images,
            "motors": centred_pos.as_dict() if centred_pos is not None else {},
        }
    ]

    # NBNB HACK. These start life as default values, and you do NOT want to keep
    # resetting the beamline to the current value,
    # as this causes unnecessary hardware activities
    # So remove them altogether if the value is (was excplicitly set to)  None or 0
    dd = result[0]
    for tag in ("detector_distance", "energy", "transmission"):
        if tag in dd and not dd[tag]:
            del dd[tag]
    resolution = dd.get("resolution")
    if resolution is not None and not resolution.get("upper"):
        del dd["resolution"]
    return result


def create_subwedges(total_num_images, sw_size, osc_range, osc_start):
    """
    Creates n subwedges where n = total_num_images / subwedge_size.

    :param total_num_images: The total number of images
    :type total_num_images: int

    :param osc_range: Oscillation range for each image
    :type osc_range: double

    :param osc_start: The start angle/offset of the oscillation
    :type osc_start: double

    :returns: List of tuples with the format:
              (start image number, number of images, oscilation start)
    """
    number_of_subwedges = total_num_images / sw_size
    subwedges = []

    for sw_num in range(0, number_of_subwedges):
        _osc_start = osc_start + (osc_range * sw_size * sw_num)
        subwedges.append((sw_num * sw_size + 1, sw_size, _osc_start))

    return subwedges


def create_inverse_beam_sw(num_images, sw_size, osc_range, osc_start, run_number):
    """
    Creates subwedges for inverse beam, and interleves the result.
    Wedges W1 and W2 are created 180 degres apart, the result is
    interleaved and given on the form:
    (W1_1, W2_1), ... (W1_n-1, W2_n-1), (W1_n, W2_n)

    :param num_images: The total number of images
    :type num_images: int

    :param sw_size: Number of images in each subwedge
    :type sw_size: int

    :param osc_range: Oscillation range for each image
    :type osc_range: double

    :param osc_start: The start angle/offset of the oscillation
    :type osc_start: double

    :param run_number: Run number for the first wedge (W1), the run number
                       of the second wedge will be run_number + 1.

    :returns: A list of tuples containing the swb wedges.
              The tuples are on the form:
              (start_image, num_images, osc_start, run_number)

    :rtype: List [(...), (...)]
    """
    w1 = create_subwedges(num_images, sw_size, osc_range, osc_start)
    w2 = create_subwedges(num_images, sw_size, osc_range, 180 + osc_start)
    w1 = [pair + (run_number,) for pair in w1]
    w2 = [pair + (run_number + 1,) for pair in w2]

    # Interlave subwedges
    subwedges = [sw_pair for pair in zip(w1, w2) for sw_pair in pair]

    return subwedges


def create_interleave_sw(interleave_list, num_images, sw_size):
    """
    Creates subwedges for interleved collection.
    Wedges W1, W2, Wm (where m is num_collections) are created:
    (W1_1, W2_1, ..., W1_m), ... (W1_n-1, W2_n-1, ..., Wm_n-1),
    (W1_n, W2_n, ..., Wm_n)

    :param interleave_list: list of interleaved items
    :type interleave_list: list of dict

    :param num_images: number of images of first collection. Based on the
    first collection certain number of subwedges will be created. If
    first collection contains more images than others then in the end
    the rest of images from first collections are created as last subwedge
    :type num_images: int

    :param sw_size: Number of images in each subwedge
    :type sw_size: int

    :returns: A list of tuples containing the swb wedges.
              The tuples are in the form:
              (collection_index, subwedge_index, subwedge_firt_image,
               subwedge_start_osc)
    :rtype: List [(...), (...)]
    """
    subwedges = []
    sw_first_image = None
    for sw_index in range(int(num_images / sw_size)):
        for collection_index in range(len(interleave_list)):
            collection_osc_start = (
                interleave_list[collection_index]["data_model"]
                .acquisitions[0]
                .acquisition_parameters.osc_start
            )
            collection_osc_range = (
                interleave_list[collection_index]["data_model"]
                .acquisitions[0]
                .acquisition_parameters.osc_range
            )
            collection_first_image = (
                interleave_list[collection_index]["data_model"]
                .acquisitions[0]
                .acquisition_parameters.first_image
            )
            collection_num_images = (
                interleave_list[collection_index]["data_model"]
                .acquisitions[0]
                .acquisition_parameters.num_images
            )
            if sw_index * sw_size <= collection_num_images:
                sw_actual_size = sw_size
                if sw_size > collection_num_images - (sw_index + 1) * sw_size > 0:
                    sw_actual_size = collection_num_images % sw_size
                sw_first_image = collection_first_image + sw_index * sw_size
                sw_osc_start = (
                    collection_osc_start + collection_osc_range * sw_index * sw_size
                )
                sw_osc_range = collection_osc_range * sw_actual_size
                subwedges.append(
                    {
                        "collect_index": collection_index,
                        "collect_first_image": collection_first_image,
                        "collect_num_images": collection_num_images,
                        "sw_index": sw_index,
                        "sw_first_image": sw_first_image,
                        "sw_actual_size": sw_actual_size,
                        "sw_osc_start": sw_osc_start,
                        "sw_osc_range": sw_osc_range,
                    }
                )
        sw_first_image += sw_actual_size
    return subwedges


def try_parse_int(n):
    try:
        return int(n)
    except ValueError:
        return -1<|MERGE_RESOLUTION|>--- conflicted
+++ resolved
@@ -2065,7 +2065,6 @@
                 setattr(self, dict_item[0], dict_item[1])
 
     def set_pre_strategy_params(
-<<<<<<< HEAD
             self,
             crystal_classes=(),
             input_space_group="",
@@ -2077,20 +2076,6 @@
             init_spot_dir=None,
             use_cell_for_processing=False,
             **unused):
-=======
-        self,
-        point_group="",
-        crystal_system="",
-        space_group="",
-        cell_parameters=(),
-        resolution=None,
-        energies=(),
-        strategy_options=None,
-        init_spot_dir=None,
-        use_cell_for_processing=False,
-        **unused
-    ):
->>>>>>> 9048699d
         """
 
         :param crystal_classes (tuple(str)):
@@ -2230,7 +2215,7 @@
                     "Number of energies %s do not match remaining slots %s"
                     % (energies, energy_tags[len(self.wavelengths):])
                 )
-            
+
 
     def init_from_task_data(self, sample_model, params):
         """
@@ -2435,14 +2420,8 @@
             " energy:%s keV, strategy_length:%s deg, exposure_time:%s s, "
             "image_width:%s deg, transmission: %s  flux_density:%s  photons/mm^2"
         )
-<<<<<<< HEAD
         raise UserWarning(
             msg % (
-=======
-        raise ValueError(
-            msg
-            % (
->>>>>>> 9048699d
                 energy,
                 strategy_length,
                 exposure_time,
