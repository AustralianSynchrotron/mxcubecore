# -*- coding: utf-8 -*-
#
#  Project: MXCuBE
#  https://github.com/mxcube.
#
#  This file is part of MXCuBE software.
#
#  MXCuBE is free software: you can redistribute it and/or modify
#  it under the terms of the GNU Lesser General Public License as published by
#  the Free Software Foundation, either version 3 of the License, or
#  (at your option) any later version.
#
#  MXCuBE is distributed in the hope that it will be useful,
#  but WITHOUT ANY WARRANTY; without even the implied warranty of
#  MERCHANTABILITY or FITNESS FOR A PARTICULAR PURPOSE.  See the
#  GNU Lesser General Public License for more details.
#
#  You should have received a copy of the GNU General Lesser Public License
#  along with MXCuBE.  If not, see <http://www.gnu.org/licenses/>.

"""Exporter Client implementation"""

import logging
from .StandardClient import StandardClient, ProtocolError

__copyright__ = """ Copyright © 2019 by the MXCuBE collaboration """
__license__ = "LGPLv3+"

CMD_SYNC_CALL = "EXEC"
CMD_ASNC_CALL = "ASNC"
CMD_METHOD_LIST = "LIST"
CMD_PROPERTY_READ = "READ"
CMD_PROPERTY_WRITE = "WRTE"
CMD_PROPERTY_LIST = "PLST"
CMD_NAME = "NAME"
RET_ERR = "ERR:"
RET_OK = "RET:"
RET_NULL = "NULL"
EVENT = "EVT:"

PARAMETER_SEPARATOR = "\t"
ARRAY_SEPARATOR = ""  # 0x001F


class ExporterClient(StandardClient):
    """ExporterClient class"""

    def on_message_received(self, msg):
<<<<<<< HEAD
        """Act if the message is an event, pass to SatndardClient otherwise.
=======
        """Act if the message is an event, pass to StandardClient otherwise.
>>>>>>> 37452c3b
        Args:
            msg(str): The message.
        """
        if msg[:4] == EVENT:
            try:
                tokens = msg[4:].split(PARAMETER_SEPARATOR)
                self.on_event(tokens[0], tokens[1], int(tokens[2]))
            except BaseException:
                pass
        else:
            StandardClient.on_message_received(self, msg)

    def get_method_list(self):
        """Get the list of the methods
        Returns:
            (list): List of strings (the methods)
        """
        cmd = CMD_METHOD_LIST
        ret = self.send_receive(cmd)
        ret = self.__process_return(ret)
        if ret is None:
            return None
        ret = ret.split(PARAMETER_SEPARATOR)
        if len(ret) > 1:
            if ret[-1] == "":
                ret = ret[0:-1]
        return ret

    def get_property_list(self):
        """Get the list of the properties.
        Returns:
            (list): List of strings (the properties)
        """
        cmd = CMD_PROPERTY_LIST
        ret = self.send_receive(cmd)
        ret = self.__process_return(ret)
        if ret is None:
            return None
        ret = ret.split(PARAMETER_SEPARATOR)
        if len(ret) > 1:
            if ret[-1] == "":
                ret = ret[0:-1]
        return ret

    def get_server_object_name(self):
        """Get the server object name
        Returns:
            (str): The name.
        """
        cmd = CMD_NAME
        ret = self.send_receive(cmd)
        return self.__process_return(ret)

    def execute(self, method, pars=None, timeout=-1):
        """Execute a command synchronous.
        Args:
            method(str): Method name
            pars(str): parameters
            timeout(float): Timeout [s]
        """
        cmd = "{} {} ".format(CMD_SYNC_CALL, method)
        if pars is not None:
            if isinstance(pars, (list, tuple)):
                for par in pars:
                    par = self.create_array_parameter(par)
                cmd += str(par) + PARAMETER_SEPARATOR
            else:
                cmd += str(pars)
        ret = self.send_receive(cmd, timeout)
        return self.__process_return(ret)

    def __process_return(self, ret):
        """Analyse the return message.
        Args:
            ret(str): Returned message
        Returns:
            (str): The stripped message or None
        Raises:
            ProtocolError
        """
        if ret[:4] == RET_ERR:
            msg = "Diffractometer: {}".format(str(ret[4:]))
            logging.getLogger("user_level_log").error(msg)
            raise Exception(ret[4:])
        if ret == RET_NULL:
            return None
        if ret[:4] == RET_OK:
            return ret[4:]
        raise ProtocolError

    def execute_async(self, method, pars=None):
        """Execute command asynchronous.
        Args:
            method(str): Method name
            pars(str): parameters
        """
        cmd = "{} {} ".format(CMD_ASNC_CALL, method)
        if pars is not None:
            for par in pars:
                cmd += str(par) + PARAMETER_SEPARATOR
        return self.send(cmd)

    def write_property(self, prop, value, timeout=-1):
        """Write property synchronous.
        Args:
            prop(str): property name
            value: sample, list or tuple
        """
        if isinstance(value, (list, tuple)):
            value = self.create_array_parameter(value)
        cmd = "{} {} {}".format(CMD_PROPERTY_WRITE, prop, str(value))
        ret = self.send_receive(cmd, timeout)
        return self.__process_return(ret)

    def read_property(self, prop, timeout=-1):
        """Read a property
        Args:
            prop(str): property name
        Returns:
            (str): reply from the process.
        """
        cmd = "{} {}".format(CMD_PROPERTY_READ, prop)
        ret = self.send_receive(cmd, timeout)
        process_return = None
        try:
            process_return = self.__process_return(ret)
        except BaseException:
            pass
        return process_return

    def read_property_as_string_array(self, prop):
        """Read a propery and convert the return value to list of strings.
        Args:
            prop(str): property name
        Returns:
            (list): List of strings
        """
        ret = self.read_property(prop)
        return self.parse_array(ret)

    def parse_array(self, value):
        """Parse to list
        Args:
            value(str): input string
        Returns:
            (list): List of strings
        """
        value = str(value)
        if value.startswith(ARRAY_SEPARATOR) is False:
            return None
        if value == ARRAY_SEPARATOR:
            return []
        value = value.lstrip(ARRAY_SEPARATOR).rstrip(ARRAY_SEPARATOR)
        return value.split(ARRAY_SEPARATOR)

    def create_array_parameter(self, value):
        """Create a string to send.
        Args:
            value: simple, tuple ot list
        Returns:
            (str): formated string
        """
        ret = ARRAY_SEPARATOR
        if value is not None:
            if isinstance(value, (list, tuple)):
                for item in value:
                    ret += str(item) + ARRAY_SEPARATOR
            else:
                ret += str(value)
        return ret

    def on_event(self, name, value, timestamp):
        """Action"""<|MERGE_RESOLUTION|>--- conflicted
+++ resolved
@@ -46,11 +46,7 @@
     """ExporterClient class"""
 
     def on_message_received(self, msg):
-<<<<<<< HEAD
-        """Act if the message is an event, pass to SatndardClient otherwise.
-=======
         """Act if the message is an event, pass to StandardClient otherwise.
->>>>>>> 37452c3b
         Args:
             msg(str): The message.
         """
