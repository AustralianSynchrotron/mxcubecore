--- conflicted
+++ resolved
@@ -127,10 +127,6 @@
         try:
             cls = getattr(importlib.import_module(module_name), class_name)
         except Exception as ex:
-<<<<<<< HEAD
-            print(str(ex))
-=======
->>>>>>> 6bbb019e
             if _container:
                 msg0 = "Error importing class"
                 class_name = class_import
@@ -376,24 +372,7 @@
 
         try:
             t0 = time.time()
-<<<<<<< HEAD
-            mnemonics = ",".join([repr(mne) for mne in mnemonicsList])
-            if len(mnemonics) > 0:
-                self.requiredHardwareObjects = SpecWaitObject.waitReply(
-                    self.server,
-                    "send_msg_cmd_with_return",
-                    ("xml_getall(%s)" % mnemonics,),
-                    timeout=3,
-                )
-                logging.getLogger("HWR").debug(
-                    "Getting %s hardware objects took %s ms."
-                    % (len(self.requiredHardwareObjects), (time.time() - t0) * 1000)
-                )
-        except SpecClientError.SpecClientTimeoutError:
-            logging.getLogger("HWR").error("Timeout loading Hardware Objects")
-=======
             mnemonics = ",".join([repr(mne) for mne in mnemonics_list])
->>>>>>> 6bbb019e
         except Exception:
             logging.getLogger("HWR").exception(
                 "Could not execute 'require' on Hardware Repository server"
@@ -422,57 +401,10 @@
             )
             if os.path.exists(file_path):
                 try:
-<<<<<<< HEAD
-                    if hwobj_name in self.requiredHardwareObjects:
-                        reply_dict = self.requiredHardwareObjects[hwobj_name]
-                    else:
-                        reply_dict = SpecWaitObject.waitReply(
-                            self.server,
-                            "send_msg_chan_read",
-                            ('xml_get("%s")' % hwobj_name,),
-                            timeout=3,
-                        )
-                except Exception:
-                    logging.getLogger("HWR").exception(
-                        'Could not load Hardware Object "%s"', hwobj_name
-                    )
-                else:
-                    try:
-                        # TODO Both variables not used: remove?
-                        xml_data = reply_dict["xmldata"]
-                        mtime = int(reply_dict["mtime"])
-                    except KeyError:
-                        logging.getLogger("HWR").error(
-                            "Cannot load Hardware Object %s: file does not exist.",
-                            hwobj_name,
-                        )
-                        return
-            else:
-                logging.getLogger("HWR").error(
-                    'Cannot load Hardware Object "%s" : not connected to server.',
-                    hwobj_name,
-                )
-        else:
-            xml_data = ""
-            for xml_files_path in self.serverAddress:
-                file_name = (
-                    hwobj_name[1:] if hwobj_name.startswith(os.path.sep) else hwobj_name
-                )
-                file_path = (
-                    os.path.join(xml_files_path, file_name) + os.path.extsep + "xml"
-                )
-                if os.path.exists(file_path):
-                    try:
-                        xml_data = open(file_path, "r").read()
-                    except Exception:
-                        pass
-                    break
-=======
                     xml_data = open(file_path, "r").read()
                 except Exception:
                     pass
                 break
->>>>>>> 6bbb019e
 
         start_time = datetime.now()
 
@@ -569,11 +501,7 @@
         except KeyError:
             pass
         try:
-<<<<<<< HEAD
-            self.invalidHardwareObjects.remove(hoName)
-=======
             self.invalid_hardware_objects.remove(ho_name)
->>>>>>> 6bbb019e
         except Exception:
             pass
         try:
@@ -594,11 +522,7 @@
           the Hardware Object, or None if it fails
         """
         try:
-<<<<<<< HEAD
-            ho = HardwareObjectFileParser.parseString(XMLString, hoName)
-=======
             hardware_obj = HardwareObjectFileParser.parse_string(xml_string, ho_name)
->>>>>>> 6bbb019e
         except Exception:
             logging.getLogger("HWR").exception(
                 "Cannot parse Hardware Repository file %s", ho_name
@@ -664,42 +588,7 @@
 
         raise KeyError
 
-<<<<<<< HEAD
-    def getHardwareRepositoryPath(self):
-        if self.server:
-            return ""
-        else:
-            path = self.serverAddress[0]
-            return os.path.abspath(path)
-
-    def getHardwareRepositoryFiles(self, startdir="/"):
-        # TODO: when server is not used
-        if not self.server:
-            return
-
-        try:
-            completeFilesList = SpecWaitObject.waitReply(
-                self.server, "send_msg_chan_read", ("readDirectory()",), timeout=3
-            )
-        except Exception:
-            logging.getLogger("HWR").error(
-                "Cannot retrieve Hardware Repository files list"
-            )
-        else:
-            if "__error__" in completeFilesList:
-                logging.getLogger("HWR").error(
-                    "Error while doing Hardware Repository files list"
-                )
-                return
-            else:
-                for name, filename in completeFilesList.items():
-                    if name.startswith(startdir):
-                        yield (name, filename)
-
-    def getEquipments(self):
-=======
     def get_equipments(self):
->>>>>>> 6bbb019e
         """Return the list of the currently loaded Equipments Hardware Objects"""
         eq_list = []
 
@@ -797,11 +686,7 @@
           True if the Hardware Object is a Device, False otherwise
         """
         try:
-<<<<<<< HEAD
-            return isinstance(self.hardwareObjects[name], BaseHardwareObjects.Device)
-=======
             return isinstance(self.hardware_objects[name], BaseHardwareObjects.Device)
->>>>>>> 6bbb019e
         except Exception:
             return False
 
@@ -815,13 +700,9 @@
           True if the Hardware Object is a Procedure, False otherwise
         """
         try:
-<<<<<<< HEAD
-            return isinstance(self.hardwareObjects[name], BaseHardwareObjects.Procedure)
-=======
             return isinstance(
                 self.hardware_objects[name], BaseHardwareObjects.Procedure
             )
->>>>>>> 6bbb019e
         except Exception:
             return False
 
@@ -835,13 +716,9 @@
           True if the Hardware Object is an Equipment, False otherwise
         """
         try:
-<<<<<<< HEAD
-            return isinstance(self.hardwareObjects[name], BaseHardwareObjects.Equipment)
-=======
             return isinstance(
                 self.hardware_objects[name], BaseHardwareObjects.Equipment
             )
->>>>>>> 6bbb019e
         except Exception:
             return False
 
@@ -1053,11 +930,7 @@
                         logging.getLogger("HWR").debug(
                             "HardwareRepository: %s disconnected from GUI", item
                         )
-<<<<<<< HEAD
-                        self.hardwareObjects[hwr_obj].clear_gevent()
-=======
                         self.hardware_objects[hwr_obj].clear_gevent()
->>>>>>> 6bbb019e
                     except Exception:
                         logging.getLogger("HWR").exception(
                             "HardwareRepository: Unable to disconnect hwobj %s", item
