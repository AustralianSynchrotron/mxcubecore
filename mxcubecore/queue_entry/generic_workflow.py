--- conflicted
+++ resolved
@@ -72,23 +72,6 @@
         # group_node_id = self._parent_container._data_model._node_id
         # workflow_params.append("group_node_id")
         # workflow_params.append("%d" % group_node_id)
-<<<<<<< HEAD
-        try:
-            workflow_hwobj.start(workflow_params)
-
-            if workflow_hwobj.command_failure():
-                msg = (
-                    "Workflow start command failed! Please check workflow Tango server."
-                )
-                logging.getLogger("user_level_log").error(msg)
-                self.workflow_running = False
-            else:
-                self.workflow_running = True
-                while workflow_hwobj.state.value == "RUNNING":
-                    time.sleep(1)
-        except Exception:
-            raise QueueExecutionException("Queue stopped", self)
-=======
         workflow_hwobj.start(workflow_params)
         if workflow_hwobj.command_failure():
             msg = "Workflow start command failed! Please check workflow Tango server."
@@ -98,7 +81,6 @@
             self.workflow_running = True
             while workflow_hwobj.state.value == "RUNNING":
                 time.sleep(1)
->>>>>>> ec081a6d
 
     def workflow_state_handler(self, state):
         if isinstance(state, tuple):
