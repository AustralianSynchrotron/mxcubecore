"""
Containes the classes:
* QueueuEntryContainer
* BaseQueueEntry
* DummyQueueEntry
* TaskGroupQueueEntry
* SampleQueueEntry
* SampleCentringQueueEntry
* DataCollectionQueueEntry
* CharacterisationQueueEntry
* EnergyScanQueueEntry.

All queue entries inherits the baseclass BaseQueueEntry which inturn
inherits QueueEntryContainer. This makes it possible to arrange and
execute queue entries in a hierarchical maner.

The rest of the classes: DummyQueueEntry, TaskGroupQueueEntry,
SampleQueueEntry, SampleCentringQueueEntry, DataCollectionQueueEntry,
CharacterisationQueueEntry, EnergyScanQueueEntry are concrete
implementations of tasks.
"""

import gevent
import logging
import time
import queue_model_objects_v1 as queue_model_objects
import pprint
import os
import ShapeHistory as shape_history

#import edna_test_data
#from XSDataMXCuBEv1_3 import XSDataInputMXCuBE

from collections import namedtuple
from queue_model_enumerables_v1 import COLLECTION_ORIGIN_STR
from queue_model_enumerables_v1 import CENTRING_METHOD
from queue_model_enumerables_v1 import EXPERIMENT_TYPE
from BlissFramework.Utils import widget_colors
from HardwareRepository.HardwareRepository import dispatcher

__author__ = "Marcus Oskarsson"
__copyright__ = "Copyright 2012, ESRF"
__credits__ = ["My great colleagues", "The MxCuBE colaboration"]

__version__ = "0.1"
__maintainer__ = "Marcus Oskarsson"
__email__ = "marcus.oscarsson@esrf.fr"
__status__ = "Beta"


status_list = ['SUCCESS','WARNING', 'FAILED']
QueueEntryStatusType = namedtuple('QueueEntryStatusType', status_list)
QUEUE_ENTRY_STATUS = QueueEntryStatusType(0,1,2,)


class QueueExecutionException(Exception):
    def __init__(self, message, origin):
        Exception.__init__(self, message, origin)
        self.origin = origin


class QueueAbortedException(QueueExecutionException):
    def __init__(self, message, origin):
        Exception.__init__(self, message, origin)
        self.origin = origin


class QueueSkippEntryException(QueueExecutionException):
    def __init__(self, message, origin):
        Exception.__init__(self, message, origin)
        self.origin = origin


class QueueEntryContainer(object):
    """
    A QueueEntryContainer has a list of queue entries, classes
    inheriting BaseQueueEntry, and a Queue object. The Queue object
    controls/handles the execution of the queue entries.
    """
    def __init__(self):
        object.__init__(self)
        self._queue_entry_list = []
        self._queue_controller = None
        self._parent_container = None

    def enqueue(self, queue_entry, queue_controller=None):
        # A queue entry container has a QueueController object
        # which controls the execution of the tasks in the
        # container. The container is set to be its own controller
        # if none is given.
        if queue_controller:
            queue_entry.set_queue_controller(queue_controller)
        else:
            queue_entry.set_queue_controller(self)

        queue_entry.set_container(self)
        self._queue_entry_list.append(queue_entry)

    def dequeue(self, queue_entry):
        """
        Dequeues the QueueEntry <queue_entry> and returns the
        dequeued entry.

        Throws ValueError if the queue_entry is not in the queue.

        :param queue_entry: The queue entry to dequeue/remove.
        :type queue_entry: QueueEntry

        :returns: The dequeued entry.
        :rtype: QueueEntry
        """
        result = None
        index = None
        queue_entry.set_queue_controller(None)
        queue_entry.set_container(None)

        try:
            index = self._queue_entry_list.index(queue_entry)
        except ValueError:
            raise

        if index is not None:
            result = self._queue_entry_list.pop(index)

        log = logging.getLogger('queue_exec')
        log.info('dequeue called with: ' + str(queue_entry))
        log.info('Queue is :' + str(self.get_queue_controller()))

        return result

    def swap(self, queue_entry_a, queue_entry_b):
        """
        Swaps places between the two queue entries <queue_entry_a> and
        <queue_entry_b>.

        Throws a ValueError if one of the entries does not exist in the
        queue.

        :param queue_entry: Queue entry to swap
        :type queue_entry: QueueEntry

        :param queue_entry: Queue entry to swap
        :type queue_entry: QueueEntry
        """
        index_a = None
        index_b = None

        try:
            index_a = self._queue_entry_list.index(queue_entry_a)
        except ValueError:
            raise

        try:
            index_b = self._queue_entry_list.index(queue_entry_b)
        except ValueError:
            raise

        if (index_a is not None) and (index_b is not None):
            temp = self._queue_entry_list[index_a]
            self._queue_entry_list[index_a] = \
                 self._queue_entry_list[index_b]
            self._queue_entry_list[index_b] = temp

        log = logging.getLogger('queue_exec')
        log.info('swap called with: ' + str(queue_entry_a) + ', ' + \
                 str(queue_entry_b))
        log.info('Queue is :' + str(self.get_queue_controller()))

    def set_queue_controller(self, queue_controller):
        """
        Sets the queue controller, the object that controls execution
        of this QueueEntryContainer.

        :param queue_controller: The queue controller object.
        :type queue_controller: QueueController
        """
        self._queue_controller = queue_controller

    def get_queue_controller(self):
        """
        :returns: The queue controller
        :type queue_controller: QueueController
        """
        return self._queue_controller

    def set_container(self, queue_entry_container):
        """
        Sets the parent queue entry to <queue_entry_container>

        :param queue_entry_container:
        :type queue_entry_container: QueueEntryContainer
        """
        self._parent_container = queue_entry_container

    def get_container(self):
        """
        :returns: The parent QueueEntryContainer.
        :rtype: QueueEntryContainer
        """
        return self._parent_container


class BaseQueueEntry(QueueEntryContainer):
    """
    Base class for queue entry objects. Defines the overall
    interface and behaviour for a queue entry.
    """

    def __init__(self, view=None, data_model=None,
                 view_set_queue_entry=True):
        QueueEntryContainer.__init__(self)
        self._data_model = None
        self._view = None
        self.set_data_model(data_model)
        self.set_view(view, view_set_queue_entry)
        self._checked_for_exec = False
        self.beamline_setup = None
        self._execution_failed = False
        self.status = QUEUE_ENTRY_STATUS.SUCCESS

    def enqueue(self, queue_entry):
        """
        Method inherited from QueueEntryContainer, a derived class
        should newer need to override this method.
        """
        QueueEntryContainer.enqueue(self, queue_entry,
                                    self.get_queue_controller())

    def set_data_model(self, data_model):
        """
        Sets the model node of this queue entry to <data_model>

        :param data_model: The data model node.
        :type data_model: TaskNode
        """
        self._data_model = data_model

    def get_data_model(self):
        """
        :returns: The data model of this queue entry.
        :rtype: TaskNode
        """
        return self._data_model

    def set_view(self, view, view_set_queue_entry=True):
        """
        Sets the view of this queue entry to <view>. Makes the
        correspodning bi-directional connection if view_set_queue_entry
        is set to True. Which is normaly case, it can be usefull with
        'uni-directional' connection in some rare cases.

        :param view: The view to associate with this entry
        :type view: ViewItem

        :param view_set_queue_entry: Bi- or uni-directional
                                     connection to view.
        :type view_set_queue_entry: bool
        """
        if view:
            self._view = view

            if view_set_queue_entry:
                view.set_queue_entry(self)

    def get_view(self):
        """
        :returns the view:
        :rtype: ViewItem
        """
        return self._view

    def is_enabled(self):
        """
        :returns: True if this item is enabled.
        :rtype: bool
        """
        return self._checked_for_exec

    def set_enabled(self, state):
        """
        Enables or disables this entry, controls wether this item
        should be executed (enabled) or not (disabled)

        :param state: Enabled if state is True otherwise disabled.
        :type state: bool
        """
        self._checked_for_exec = state

    def execute(self):
        """
        Execute method, should be overriden my subclasses, defines
        the main body of the procedure to be performed when the entry
        is executed.

        The default executer calls excute on all child entries after
        this method but before post_execute.
        """
        logging.getLogger('queue_exec').\
            info('Calling execute on: ' + str(self))

    def pre_execute(self):
        """
        Procedure to be done before execute.
        """
        logging.getLogger('queue_exec').\
            info('Calling pre_execute on: ' + str(self))
        self.beamline_setup = self.get_queue_controller().\
                              getObjectByRole("beamline_setup")

    def post_execute(self):
        """
        Procedure to be done after execute, and execute of all
        children of this entry.
        """
        logging.getLogger('queue_exec').\
            info('Calling post_execute on: ' + str(self))
        view = self.get_view()

        if self.status == QUEUE_ENTRY_STATUS.SUCCESS:
            view.setBackgroundColor(widget_colors.LIGHT_GREEN)
        elif self.status == QUEUE_ENTRY_STATUS.WARNING:
            view.setBackgroundColor(widget_colors.LIGHT_YELLOW)
        elif self.status == QUEUE_ENTRY_STATUS.FAILED:
            view.setBackgroundColor(widget_colors.LIGHT_RED)
            
        view.setHighlighted(True)
        view.setOn(False)
        self.get_data_model().set_executed(True)

    def stop(self):
        """
        Stops the execution of this entry, should free
        external resources, cancel all pending processes and so on.
        """
        self.get_view().setText(1, 'Stopped')
        logging.getLogger('queue_exec').\
            info('Calling stop on: ' + str(self))

    def handle_exception(self, ex):
        view = self.get_view()

        if view and isinstance(ex, QueueExecutionException):
            if ex.origin is self:
                view.setBackgroundColor(widget_colors.LIGHT_RED)

    def __str__(self):
        s = '<%s object at %s> [' % (self.__class__.__name__, hex(id(self)))

        for entry in self._queue_entry_list:
            s += str(entry)

        return s + ']'


class DummyQueueEntry(BaseQueueEntry):
    def __init__(self, view=None, data_model=None):
        BaseQueueEntry.__init__(self, view, data_model)

    def execute(self):
        BaseQueueEntry.execute(self)
        self.get_view().setText(1, 'Sleeping 5 s')
        time.sleep(5)

    def pre_execute(self):
        BaseQueueEntry.pre_execute(self)

    def post_execute(self):
        BaseQueueEntry.post_execute(self)


class TaskGroupQueueEntry(BaseQueueEntry):
    def __init__(self, view=None, data_model=None):
        BaseQueueEntry.__init__(self, view, data_model)
        self.lims_client_hwobj = None
        self._lims_group_id = 0
        self.session_hwobj = None

    def execute(self):
        BaseQueueEntry.execute(self)
        group_data = {'sessionId': self.session_hwobj.session_id}

        try:
            gid = self.lims_client_hwobj.\
                  _store_data_collection_group(group_data)
            self.get_data_model().lims_group_id = gid
        except Exception as ex:
            msg = 'Could not create the data collection group' + \
                  ' in lims. Reason: ' + ex.message, self
            raise QueueExecutionException(msg)

    def pre_execute(self):
        BaseQueueEntry.pre_execute(self)
        self.lims_client_hwobj = self.beamline_setup.lims_client_hwobj
        self.session_hwobj = self.beamline_setup.session_hwobj

    def post_execute(self):
        BaseQueueEntry.post_execute(self)


class SampleQueueEntry(BaseQueueEntry):
    def __init__(self, view=None, data_model=None):
        BaseQueueEntry.__init__(self, view, data_model)
        self.sample_changer_hwobj = None
        self.diffractometer_hwobj = None
        self.sample_centring_result = None

    def execute(self):
        BaseQueueEntry.execute(self)
        log = logging.getLogger('queue_exec')

        if not self._data_model.free_pin_mode:
            if self.sample_changer_hwobj is not None:
                log.info("Loading sample " + self._data_model.loc_str)
                sample_mounted = self.sample_changer_hwobj.\
                                 is_mounted_sample(self._data_model)
                if not sample_mounted:
                    self.sample_centring_result = gevent.event.AsyncResult()
                    try:
                        mount_sample(self.beamline_setup, self._view, self._data_model,
                                     self.centring_done, self.sample_centring_result)
                    except Exception as e:
                        self._view.setText(1, "Error loading")
                        msg = "Error loading sample, please check" +\
                              " sample changer: " + e.message
                        log.error(msg)
                        raise QueueExecutionException(e.message, self)
                else:
                    log.info("Sample already mounted")
            else:
                msg = "SampleQueuItemPolicy does not have any " +\
                      "sample changer hardware object, cannot " +\
                      "mount sample"
                log.info(msg)

    def centring_done(self, success, centring_info):
        if success:
            self.sample_centring_result.set(centring_info)
        else:
            msg = "Loop centring failed or was cancelled, " +\
                  "please continue manually."
            logging.getLogger("user_level_log").warning(msg)

    def pre_execute(self):
        BaseQueueEntry.pre_execute(self)
        self.sample_changer_hwobj = self.beamline_setup.sample_changer_hwobj
        self.diffractometer_hwobj = self.beamline_setup.diffractometer_hwobj
        self.shape_history = self.beamline_setup.shape_history_hwobj

    def post_execute(self):
        BaseQueueEntry.post_execute(self)
        self._view.setText(1, "")


class SampleCentringQueueEntry(BaseQueueEntry):
    def __init__(self, view=None, data_model=None):
        BaseQueueEntry.__init__(self, view, data_model)
        self.sample_changer_hwobj = None
        self.diffractometer_hwobj = None
        self.shape_history = None

    def execute(self):
        BaseQueueEntry.execute(self)

        self.get_view().setText(1, 'Waiting for input')
        log = logging.getLogger("user_level_log")
        log.warning("Please select a centred position.")

        self.get_queue_controller().pause(True)
        pos = None

        if len(self.shape_history.selected_shapes):
            pos = self.shape_history.selected_shapes.values()[0]
        elif len(self.shape_history.shapes):
            pos = self.shape_history.shapes.values()[0]
        else:
            log.warning("No centred position selected, " +\
                        " using current position.")

            # Create a centred postions of the current postion
            pos_dict = self.diffractometer_hwobj.getPositions()
            cpos = queue_model_objects.CentredPosition(pos_dict)
            pos = shape_history.Point(None, cpos, None)

        data_collections = self.get_data_model().get_tasks()

        for dc in data_collections:
            dc.acquisitions[0].acquisition_parameters.\
                centred_position = pos.get_centred_positions()[0]

            if pos.qub_point is not None:
                snapshot = self.shape_history.\
                           get_snapshot([pos.qub_point])
            else:
                snapshot = self.shape_history.get_snapshot([])

            dc.acquisitions[0].acquisition_parameters.\
                centred_position.snapshot_image = snapshot

        self.get_view().setText(1, 'Input accepted')

    def pre_execute(self):
        BaseQueueEntry.pre_execute(self)
        self.sample_changer_hwobj = self.beamline_setup.sample_changer_hwobj
        self.diffractometer_hwobj = self.beamline_setup.diffractometer_hwobj
        self.shape_history = self.beamline_setup.shape_history_hwobj

    def post_execute(self):
        BaseQueueEntry.post_execute(self)


class DataCollectionQueueEntry(BaseQueueEntry):
    def __init__(self, view=None, data_model=None, view_set_queue_entry=True):
        BaseQueueEntry.__init__(self, view, data_model, view_set_queue_entry)

        self.collect_hwobj = None
        self.diffractometer_hwobj = None
        self.collect_task = None
        self.centring_task = None
        self.shape_history = None
        self.session = None

    def execute(self):
        BaseQueueEntry.execute(self)
        data_collection = self.get_data_model()

        if data_collection:
            self.collect_dc(data_collection, self.get_view())

        if self.shape_history:
            self.shape_history.get_drawing_event_handler().de_select_all()

    def pre_execute(self):
        BaseQueueEntry.pre_execute(self)

        self.collect_hwobj = self.beamline_setup.collect_hwobj
        self.diffractometer_hwobj = self.beamline_setup.diffractometer_hwobj
        self.shape_history = self.beamline_setup.shape_history_hwobj
        self.session = self.beamline_setup.session_hwobj

        qc = self.get_queue_controller()

        qc.connect(self.collect_hwobj, 'collectStarted',
                   self.collect_started)
        qc.connect(self.collect_hwobj, 'collectNumberOfFrames',
                   self.preparing_collect)
        qc.connect(self.collect_hwobj, 'collectOscillationStarted',
                   self.collect_osc_started)
        qc.connect(self.collect_hwobj, 'collectOscillationFailed',
                   self.collect_failed)
        qc.connect(self.collect_hwobj, 'collectOscillationFinished',
                   self.collect_finished)
        qc.connect(self.collect_hwobj, 'collectImageTaken',
                   self.image_taken)
        qc.connect(self.collect_hwobj, 'collectNumberOfFrames',
                   self.collect_number_of_frames)

        if self.get_data_model().get_parent():
            gid = self.get_data_model().get_parent().lims_group_id
            self.get_data_model().lims_group_id = gid

    def post_execute(self):
        BaseQueueEntry.post_execute(self)
        qc = self.get_queue_controller()

        qc.disconnect(self.collect_hwobj, 'collectStarted',
                     self.collect_started)
        qc.disconnect(self.collect_hwobj, 'collectNumberOfFrames',
                     self.preparing_collect)
        qc.disconnect(self.collect_hwobj, 'collectOscillationStarted',
                     self.collect_osc_started)
        qc.disconnect(self.collect_hwobj, 'collectOscillationFailed',
                     self.collect_failed)
        qc.disconnect(self.collect_hwobj, 'collectOscillationFinished',
                     self.collect_finished)
        qc.disconnect(self.collect_hwobj, 'collectImageTaken',
                     self.image_taken)
        qc.disconnect(self.collect_hwobj, 'collectNumberOfFrames',
                     self.collect_number_of_frames)

    def collect_dc(self, dc, list_item):
        if self.collect_hwobj:
            log = logging.getLogger("user_level_log")
<<<<<<< HEAD
=======
            acq_1 = dc.acquisitions[0]
            cpos = acq_1.acquisition_parameters.centred_position
            acq_1.acquisition_parameters.take_snapshots = True
            param_list = queue_model_objects.\
                to_collect_dict(dc, self.session)
>>>>>>> 2bd834bc

            try:
                if dc.experiment_type is EXPERIMENT_TYPE.HELICAL:
                    acq_1, acq_2 = (dc.acquisitions[0], dc.acquisitions[1])
                    self.collect_hwobj.getChannelObject("helical").setValue(1)

                    start_cpos = acq_1.acquisition_parameters.\
                                 centred_position.as_dict()
                    end_cpos = acq_2.acquisition_parameters.\
                               centred_position.as_dict()

                    helical_oscil_pos = {'1': start_cpos, '2': end_cpos}
                    chan = self.collect_hwobj.getChannelObject('helical_pos')
                    chan.setValue(helical_oscil_pos)

                    msg = "Helical data collection with start" +\
                          "position: " + str(pprint.pformat(start_cpos)) + \
                          " and end position: " + str(pprint.pformat(end_cpos))
                    log.info(msg)
                    log.info("Moving to start position: " + \
                             str(pprint.pformat(start_cpos)))

                    list_item.setText(1, "Moving sample")
                else:
                    self.collect_hwobj.getChannelObject("helical").setValue(0)

                    acq_1 = dc.acquisitions[0]
                    cpos = acq_1.acquisition_parameters.centred_position
                    empty_cpos = queue_model_objects.CentredPosition()

                    if cpos != empty_cpos:
                        log.info("Moving to centred position: " + str(cpos))
                        list_item.setText(1, "Moving sample")
                        self.centring_task = self.diffractometer_hwobj.\
                                             moveToCentredPosition(cpos)
                        self.centring_task.get()
                    else:
                        pos_dict = self.diffractometer_hwobj.getPositions()
                        cpos = queue_model_objects.CentredPosition(pos_dict)
                        snapshot = self.shape_history.get_snapshot([])
                        acq_1.acquisition_parameters.centred_position = cpos
                        acq_1.acquisition_parameters.centred_position.snapshot_image = snapshot

<<<<<<< HEAD
=======
                if cpos != empty_cpos:
                    log.info("Moving to centred position: " + str(cpos))
                    list_item.setText(1, "Moving sample")
                    self.shape_history.select_shape_with_cpos(cpos)
                    self.centring_task = self.diffractometer_hwobj.\
                                         moveToCentredPosition(cpos)
                    self.centring_task.get()
                else:
                    pos_dict = self.diffractometer_hwobj.getPositions()
                    cpos = queue_model_objects.CentredPosition(pos_dict)
                    snapshot = self.shape_history.get_snapshot([])
                    acq_1.acquisition_parameters.centred_position = cpos
                    acq_1.acquisition_parameters.centred_position.snapshot_image = snapshot
                    
>>>>>>> 2bd834bc
                #log.info("Calling collect hw-object with: " + str(dc.as_dict()))
                #log.info("Collecting: " + str(dc.as_dict()))
                self.collect_task = self.collect_hwobj.\
                                    collect(COLLECTION_ORIGIN_STR.MXCUBE,
                                            param_list)
                self.collect_task.get()
            except gevent.GreenletExit:
                log.exception("Collection stopped by user.")
                log.warning("Collection stopped by user.")
                list_item.setText(1, 'Stopped')
                raise QueueAbortedException('Queue stopped', self)
            except Exception as ex:
                raise QueueExecutionException(ex.message, self)
        else:
            log.error("Could not call the data collection routine," +\
                      " check the beamline configuration")
            list_item.setText(1, 'Failed')
            msg = "Could not call the data collection" +\
                  " routine, check the beamline configuration"
            raise QueueExecutionException(msg, self)

    def collect_started(self, owner, num_oscillations):
        # this is to work around the remote access problem
        dispatcher.send("collect_started")

    def collect_number_of_frames(self, number_of_images=0):
        pass

    def image_taken(self, image_number):
        num_images = str(self.get_data_model().acquisitions[0].\
                     acquisition_parameters.num_images)

        first_image = self.get_data_model().acquisitions[0].\
                      acquisition_parameters.first_image

        if first_image != 0:
            image_number = image_number - first_image + 1

        self.get_view().setText(1, str(image_number) + "/" + num_images)

    def preparing_collect(self, number_images=0):
        self.get_view().setText(1, "Collecting")

    def collect_failed(self, owner, state, message, *args):
        # this is to work around the remote access problem
        dispatcher.send("collect_finished")
        self.get_view().setText(1, "Failed")
        logging.getLogger("user_level_log").error(message.replace('\n', ' '))
        raise QueueExecutionException(message.replace('\n', ' '), self)

    def collect_osc_started(self, owner, blsampleid, barcode, location,
                            collect_dict, osc_id):
        self.get_view().setText(1, "Preparing")

    def collect_finished(self, owner, state, message, *args):
        # this is to work around the remote access problem
        dispatcher.send("collect_finished")
        self.get_view().setText(1, "Collection done")
        logging.getLogger("user_level_log").info('Collection completed')

    def stop(self):
        BaseQueueEntry.stop(self)

        try:
            self.get_view().setText(1, 'Stopping ...')
            if self.collect_task:
                self.collect_task.kill(block=False)

            if self.centring_task:
                self.centring_task.kill(block=False)

        except gevent.GreenletExit:
            raise

        self.get_view().setText(1, 'Stopped')
        logging.getLogger('queue_exec').info('Calling stop on: ' + str(self))
        # this is to work around the remote access problem
        dispatcher.send("collect_finished")

        raise QueueAbortedException('Queue stopped', self)


class CharacterisationGroupQueueEntry(BaseQueueEntry):
    def __init__(self, view=None, data_model=None,
                 view_set_queue_entry=True):
        BaseQueueEntry.__init__(self, view, data_model, view_set_queue_entry)
        self.char_qe = None

    def execute(self):
        BaseQueueEntry.execute(self)

    def pre_execute(self):
        BaseQueueEntry.pre_execute(self)
        char = self.get_data_model()
        reference_image_collection = char.reference_image_collection

        gid = self.get_data_model().get_parent().lims_group_id
        reference_image_collection.lims_group_id = gid

        # Enqueue the reference collection and the characterisation
        # routine.
        dc_qe = DataCollectionQueueEntry(self.get_view(),
                                         reference_image_collection,
                                         view_set_queue_entry=False)
        dc_qe.set_enabled(True)
        self.enqueue(dc_qe)

        char_qe = CharacterisationQueueEntry(self.get_view(), char,
                                             view_set_queue_entry=False)
        char_qe.set_enabled(True)
        self.enqueue(char_qe)
        self.char_qe = char_qe

    def post_execute(self):
        self.status = self.char_qe.status
        BaseQueueEntry.post_execute(self)


class CharacterisationQueueEntry(BaseQueueEntry):
    def __init__(self, view=None, data_model=None,
                 view_set_queue_entry=True):

        BaseQueueEntry.__init__(self, view, data_model, view_set_queue_entry)
        self.data_analysis_hwobj = None
        self.diffractometer_hwobj = None
        self.queue_model_hwobj = None
        self.session_hwobj = None
        self.edna_result = None

    def execute(self):
        BaseQueueEntry.execute(self)
        log = logging.getLogger("user_level_log")

        self.get_view().setText(1, "Characterising")
        log.info("Characterising, please wait ...")
        char = self.get_data_model()
        reference_image_collection = char.reference_image_collection
        characterisation_parameters = char.characterisation_parameters

        if self.data_analysis_hwobj is not None:
            edna_input = self.data_analysis_hwobj.\
                         from_params(reference_image_collection,
                                     characterisation_parameters)
            #edna_input = XSDataInputMXCuBE.parseString(edna_test_data.EDNA_TEST_DATA)
            #edna_input.process_directory = reference_image_collection.acquisitions[0].\
            #                                path_template.process_directory

            self.edna_result = self.data_analysis_hwobj.characterise(edna_input)

        if self.edna_result:
            logging.getLogger("user_level_log").\
                info("Characterisation successful.")

            char.html_report = self.data_analysis_hwobj.\
                               get_html_report(self.edna_result)

            strategy_result = self.edna_result.getCharacterisationResult().\
                              getStrategyResult()

            if strategy_result:
                collection_plan = strategy_result.getCollectionPlan()
            else:
                collection_plan = None

            if collection_plan:
                dcg_model = char.get_parent()
                sample_data_model = dcg_model.get_parent()

                new_dcg_name = 'Diffraction plan'
                new_dcg_num = dcg_model.get_parent().\
                              get_next_number_for_name(new_dcg_name)

                new_dcg_model = queue_model_objects.TaskGroup()
                new_dcg_model.set_enabled(False)
                new_dcg_model.set_name(new_dcg_name)
                new_dcg_model.set_number(new_dcg_num)
                self.queue_model_hwobj.add_child(sample_data_model,
                                                 new_dcg_model)

                edna_collections = queue_model_objects.\
                                   dc_from_edna_output(self.edna_result,
                                                       reference_image_collection,
                                                       new_dcg_model,
                                                       sample_data_model,
                                                       self.beamline_setup)

                for edna_dc in edna_collections:
                    path_template = edna_dc.acquisitions[0].path_template
                    run_number = self.queue_model_hwobj.get_next_run_number(path_template)
                    path_template.run_number = run_number

                    edna_dc.set_enabled(False)
                    edna_dc.set_name(path_template.get_prefix())
                    edna_dc.set_number(path_template.run_number)
                    self.queue_model_hwobj.add_child(new_dcg_model, edna_dc)

                self.get_view().setText(1, "Done")
            else:
                self.get_view().setText(1, "No result")
                self.status = QUEUE_ENTRY_STATUS.WARNING
                log.info("EDNA-Characterisation completed " +\
                         "successfully but without collection plan.")
                log.warning("Characterisation completed" +\
                            "successfully but without collection plan.")
        else:
            self.get_view().setText(1, "Charact. Failed")

            if self.data_analysis_hwobj.is_running():
                log.error('EDNA-Characterisation, software is not responding.')
                log.error("Characterisation completed with error: "\
                          + " data analysis server is not responding.")
            else:
                log.error('EDNA-Characterisation completed with a failure.')
                log.error("Characterisation completed with errors.")

        char.set_executed(True)
        self.get_view().setHighlighted(True)

    def pre_execute(self):
        BaseQueueEntry.pre_execute(self)
        self.get_view().setOn(True)
        self.get_view().setHighlighted(False)

        self.data_analysis_hwobj = self.beamline_setup.data_analysis_hwobj
        self.diffractometer_hwobj = self.beamline_setup.diffractometer_hwobj
        self.queue_model_hwobj = self.get_view().listView().parent().queue_model_hwobj
        self.session_hwobj = self.beamline_setup.session_hwobj

    def post_execute(self):
        BaseQueueEntry.post_execute(self)


class EnergyScanQueueEntry(BaseQueueEntry):
    def __init__(self, view=None, data_model=None):
        BaseQueueEntry.__init__(self, view, data_model)
        self.energy_scan_hwobj = None
        self.session_hwobj = None
        self.energy_scan_task = None
        self._failed = False

    def execute(self):
        BaseQueueEntry.execute(self)

        if self.energy_scan_hwobj:
            energy_scan = self.get_data_model()
            self.get_view().setText(1, "Starting energy scan")

            sample_model = self.get_data_model().\
                           get_parent().get_parent()

            sample_lims_id = sample_model.lims_id

            # No sample id, pass None to startEnergyScan
            if sample_lims_id == -1:
                sample_lims_id = None

            self.energy_scan_task = \
                gevent.spawn(self.energy_scan_hwobj.startEnergyScan,
                             energy_scan.element_symbol,
                             energy_scan.edge,
                             energy_scan.path_template.directory,
                             energy_scan.path_template.get_prefix(),
                             self.session_hwobj.session_id,
                             sample_lims_id)

        self.energy_scan_task.get()
        self.energy_scan_hwobj.ready_event.wait()
        self.energy_scan_hwobj.ready_event.clear()

        # Test code
        # sample = self.get_view().parent().parent().get_model()
        # sample.crystals[0].energy_scan_result.peak = 12
        # sample.crystals[0].energy_scan_result.inflection = 13
        # sample.crystals[0].energy_scan_result.first_remote = 14
        # sample.crystals[0].second_remote = None

        # logging.getLogger("user_level_log").\
        #     info("Energy scan, result: peak: %.4f, inflection: %.4f" %
        #          (sample.crystals[0].energy_scan_result.peak,
        #           sample.crystals[0].energy_scan_result.inflection))

        # self.get_view().setText(1, "Done")

    def pre_execute(self):
        BaseQueueEntry.pre_execute(self)
        self._failed = False
        self.energy_scan_hwobj = self.beamline_setup.energy_hwobj
        self.session_hwobj = self.beamline_setup.session_hwobj

        qc = self.get_queue_controller()

        qc.connect(self.energy_scan_hwobj, 'scanStatusChanged',
                   self.energy_scan_status_changed)

        qc.connect(self.energy_scan_hwobj, 'energyScanStarted',
                   self.energy_scan_started)

        qc.connect(self.energy_scan_hwobj, 'energyScanFinished',
                   self.energy_scan_finished)

        qc.connect(self.energy_scan_hwobj, 'energyScanFailed',
                   self.energy_scan_failed)

    def post_execute(self):
        BaseQueueEntry.post_execute(self)
        qc = self.get_queue_controller()

        qc.disconnect(self.energy_scan_hwobj, 'scanStatusChanged',
                      self.energy_scan_status_changed)

        qc.disconnect(self.energy_scan_hwobj, 'energyScanStarted',
                      self.energy_scan_started)

        qc.disconnect(self.energy_scan_hwobj, 'energyScanFinished',
                      self.energy_scan_finished)

        qc.disconnect(self.energy_scan_hwobj, 'energyScanFailed',
                      self.energy_scan_failed)

        if self._failed:
            raise QueueAbortedException('Queue stopped', self)

    def energy_scan_status_changed(self, msg):
        logging.getLogger("user_level_log").info(msg)

    def energy_scan_started(self):
        logging.getLogger("user_level_log").info("Energy scan started.")
        self.get_view().setText(1, "In progress")

    def energy_scan_finished(self, scan_info):
        energy_scan = self.get_data_model()
        scan_file_path = os.path.join(energy_scan.path_template.directory,
                                      energy_scan.path_template.get_prefix())

        scan_file_archive_path = os.path.join(energy_scan.path_template.\
                                              get_archive_directory(),
                                              energy_scan.path_template.get_prefix())

        (pk, fppPeak, fpPeak, ip, fppInfl, fpInfl, rm,
         chooch_graph_x, chooch_graph_y1, chooch_graph_y2, title) = \
        self.energy_scan_hwobj.doChooch(None, energy_scan.element_symbol,
                                        energy_scan.edge,
                                        scan_file_archive_path,
                                        scan_file_path)

        #scan_info = self.energy_scan_hwobj.scanInfo

        # This does not always apply, update model so
        # that its possible to access the sample directly from
        # the EnergyScan object.
        sample = self.get_view().parent().parent().get_model()
        sample.crystals[0].energy_scan_result.peak = pk
        sample.crystals[0].energy_scan_result.inflection = ip
        sample.crystals[0].energy_scan_result.first_remote = rm
        sample.crystals[0].second_remote = None

        energy_scan.result = sample.crystals[0].energy_scan_result

        logging.getLogger("user_level_log").\
            info("Energy scan, result: peak: %.4f, inflection: %.4f" %
                 (sample.crystals[0].energy_scan_result.peak,
                  sample.crystals[0].energy_scan_result.inflection))

        self.get_view().setText(1, "Done")

    def energy_scan_failed(self):
        self._failed = True


class GenericWorkflowQueueEntry(BaseQueueEntry):
    def __init__(self, view=None, data_model=None):
        BaseQueueEntry.__init__(self, view, data_model)
        self.rpc_server_hwobj = None
        self.workflow_hwobj = None
        self.workflow_running = False
        self.workflow_started = False

    def execute(self):
        BaseQueueEntry.execute(self)

        #self.workflow_hwobj.abort()
        workflow_params = self.get_data_model().params_list
        self.workflow_running = True
        self.workflow_hwobj.start(workflow_params)

        while self.workflow_running:
            time.sleep(1)

    def workflow_state_handler(self, state):
        if isinstance(state, tuple):
            state = str(state[0])
        else:
            state = str(state)

        if state == 'ON':
            self.workflow_running = False
        elif state == 'RUNNING':
            self.workflow_started = True
        elif state == 'OPEN':
            qc = self.get_queue_controller().\
                 show_workflow_tab() 
            

    def pre_execute(self):
        BaseQueueEntry.pre_execute(self)
        
        qc = self.get_queue_controller()
        self.workflow_hwobj = self.beamline_setup.workflow_hwobj

        qc.connect(self.workflow_hwobj, 'stateChanged',
                  self.workflow_state_handler)

    def post_execute(self):
        BaseQueueEntry.post_execute(self)
        qc = self.get_queue_controller()
        qc.disconnect(self.workflow_hwobj, 'stateChanged',
                      self.workflow_state_handler)
        # reset state
        self.workflow_started = False
        self.workflow_running = False


    def stop(self):
        BaseQueueEntry.stop(self)
        self.workflow_hwobj.abort()
        self.get_view().setText(1, 'Stopped')
        raise QueueAbortedException('Queue stopped', self)

def mount_sample(beamline_setup_hwobj, view, data_model,
                 centring_done_cb, async_result):
    view.setText(1, "Loading sample")
    beamline_setup_hwobj.shape_history_hwobj.clear_all()
    log = logging.getLogger("user_level_log")

    loc = data_model.location
    holder_length = data_model.holder_length
    beamline_setup_hwobj.sample_changer_hwobj.load_sample(holder_length,
                                                          sample_location=loc,
                                                          wait=True)

    dm = beamline_setup_hwobj.diffractometer_hwobj

    if dm is not None:
        try:
            dm.connect("centringAccepted", centring_done_cb)
            centring_method = view.listView().parent().\
                              centring_method

            if centring_method == CENTRING_METHOD.MANUAL:
                log.warning("Manual centring used, waiting for" +\
                            " user to center sample")
                dm.startCentringMethod(dm.MANUAL3CLICK_MODE)
            elif centring_method == CENTRING_METHOD.LOOP:
                dm.startCentringMethod(dm.C3D_MODE)
                log.warning("Centring in progress. Please save" +\
                            " the suggested centring or re-center")
            elif centring_method == CENTRING_METHOD.CRYSTAL:
                log.info("Centring sample, please wait.")
                dm.startAutoCentring()
                log.warning("Please save or reject the centring")

            view.setText(1, "Centring !")
            async_result.get()
        finally:
            dm.disconnect("centringAccepted", centring_done_cb)


MODEL_QUEUE_ENTRY_MAPPINGS = \
    {queue_model_objects.DataCollection: DataCollectionQueueEntry,
     queue_model_objects.Characterisation: CharacterisationGroupQueueEntry,
     queue_model_objects.EnergyScan: EnergyScanQueueEntry,
     queue_model_objects.SampleCentring: SampleCentringQueueEntry,
     queue_model_objects.Sample: SampleQueueEntry,
     queue_model_objects.TaskGroup: TaskGroupQueueEntry,
     queue_model_objects.Workflow: GenericWorkflowQueueEntry}<|MERGE_RESOLUTION|>--- conflicted
+++ resolved
@@ -40,7 +40,7 @@
 
 __author__ = "Marcus Oskarsson"
 __copyright__ = "Copyright 2012, ESRF"
-__credits__ = ["My great colleagues", "The MxCuBE colaboration"]
+__credits__ = ["My great coleagues", "The MxCuBE colaboration"]
 
 __version__ = "0.1"
 __maintainer__ = "Marcus Oskarsson"
@@ -580,14 +580,11 @@
     def collect_dc(self, dc, list_item):
         if self.collect_hwobj:
             log = logging.getLogger("user_level_log")
-<<<<<<< HEAD
-=======
             acq_1 = dc.acquisitions[0]
             cpos = acq_1.acquisition_parameters.centred_position
             acq_1.acquisition_parameters.take_snapshots = True
             param_list = queue_model_objects.\
                 to_collect_dict(dc, self.session)
->>>>>>> 2bd834bc
 
             try:
                 if dc.experiment_type is EXPERIMENT_TYPE.HELICAL:
@@ -600,8 +597,8 @@
                                centred_position.as_dict()
 
                     helical_oscil_pos = {'1': start_cpos, '2': end_cpos}
-                    chan = self.collect_hwobj.getChannelObject('helical_pos')
-                    chan.setValue(helical_oscil_pos)
+                    self.collect_hwobj.getChannelObject('helical_pos').\
+                        setValue(helical_oscil_pos)
 
                     msg = "Helical data collection with start" +\
                           "position: " + str(pprint.pformat(start_cpos)) + \
@@ -614,25 +611,8 @@
                 else:
                     self.collect_hwobj.getChannelObject("helical").setValue(0)
 
-                    acq_1 = dc.acquisitions[0]
-                    cpos = acq_1.acquisition_parameters.centred_position
-                    empty_cpos = queue_model_objects.CentredPosition()
-
-                    if cpos != empty_cpos:
-                        log.info("Moving to centred position: " + str(cpos))
-                        list_item.setText(1, "Moving sample")
-                        self.centring_task = self.diffractometer_hwobj.\
-                                             moveToCentredPosition(cpos)
-                        self.centring_task.get()
-                    else:
-                        pos_dict = self.diffractometer_hwobj.getPositions()
-                        cpos = queue_model_objects.CentredPosition(pos_dict)
-                        snapshot = self.shape_history.get_snapshot([])
-                        acq_1.acquisition_parameters.centred_position = cpos
-                        acq_1.acquisition_parameters.centred_position.snapshot_image = snapshot
-
-<<<<<<< HEAD
-=======
+                empty_cpos = queue_model_objects.CentredPosition()
+
                 if cpos != empty_cpos:
                     log.info("Moving to centred position: " + str(cpos))
                     list_item.setText(1, "Moving sample")
@@ -647,8 +627,8 @@
                     acq_1.acquisition_parameters.centred_position = cpos
                     acq_1.acquisition_parameters.centred_position.snapshot_image = snapshot
                     
->>>>>>> 2bd834bc
                 #log.info("Calling collect hw-object with: " + str(dc.as_dict()))
+
                 #log.info("Collecting: " + str(dc.as_dict()))
                 self.collect_task = self.collect_hwobj.\
                                     collect(COLLECTION_ORIGIN_STR.MXCUBE,
