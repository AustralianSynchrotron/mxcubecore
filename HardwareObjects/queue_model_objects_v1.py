"""
This module contain objects that combined make up the data model.
Any object that inherhits from TaskNode can be added to and handled by
the QueueModel.
"""
import copy
import os
import queue_model_enumerables_v1 as queue_model_enumerables

class TaskNode(object):
    """
    Objects that inherit TaskNode can be added to and handled by
    the QueueModel object.
    """

    def __init__(self):
        object.__init__(self)

        self._children = []
        self._name = str()
        self._number = 0
        self._executed = False
        self._parent = None
        self._names = {}
        self._enabled = True
        self._node_id = None
        self._requires_centring = True

    def is_enabled(self):
        """
        :returns: True if enabled and False if disabled
        """
        return self._enabled

    def set_enabled(self, state):
        """
        Sets the enabled state, True represents enabled (executable)
        and false disabled (not executable).

        :param state: The state, True or False
        :type state: bool
        """
        self._enabled = state

    def get_children(self):
        """
        :returns: The children of this node.
        :rtype: List of TaskNode objects.
        """
        return self._children

    def get_parent(self):
        """
        :returns: The parent of this node.
        :rtype: TaskNode
        """
        return self._parent

    def set_name(self, name):
        """
        Sets the name.

        :param name: The new name.
        :type name: str

        :returns: none
        """
        if self.get_parent():
            self._set_name(str(name))
        else:
            self._name = str(name)

    def set_number(self, number):
        """
        Sets the number of this node. The number can be used
        to give the task a unique number when for instance,
        the name is not unique for this node.

        :param number: number
        :type number: int
        """
        self._number = int(number)

        if self.get_parent():
            # Bumb the run number for nodes with this name
            if self.get_parent()._names[self._name] < number:
                self.get_parent()._names[self._name] = number

    def _set_name(self, name):
        if name in self.get_parent()._names:
            if self.get_parent()._names[name] < self._number:
                self.get_parent()._names[name] = self._number
            else:
                self.get_parent()._names[name] += 1
        else:
            self.get_parent()._names[name] = self._number

        self._name = name

    def get_name(self):
        return '%s - %i' % (self._name, self._number)

    def get_next_number_for_name(self, name):
        num = self._names.get(name)

        if num:
            num += 1
        else:
            num = 1

        return num

    def get_full_name(self):
        name_list = [self.get_name()]
        parent = self._parent

        while(parent):
            name_list.append(parent.get_name())
            parent = parent._parent

        return name_list

    def get_path_template(self):
        return None

    def get_files_to_be_written(self):
        return []

    def get_centred_positions(self):
        return []

    def set_centred_positions(self, cp):
        pass

    def is_executed(self):
        return self._executed

    def set_executed(self, executed):
        self._executed = executed

    def requires_centring(self):
        return self._requires_centring

    def set_requires_centring(self, state):
        self._requires_centring = state

    def get_root(self):
        parent = self._parent
        root = self

        if parent:
            while(parent):
                root = parent
                parent = parent._parent

        return root

    def copy(self):
        new_node = copy.deepcopy(self)
        return new_node

    def __repr__(self):
        s = '<%s object at %s>' % (
             self.__class__.__name__,
             hex(id(self)))

        return s


class RootNode(TaskNode):
    def __init__(self):
        TaskNode.__init__(self)
        self._name = 'root'
        self._total_node_count = 0


class TaskGroup(TaskNode):
    def __init__(self):
        TaskNode.__init__(self)
        self.lims_group_id = None


class Sample(TaskNode):
    def __init__(self):
        TaskNode.__init__(self)

        self.code = str()
        self.lims_code = str()
        self.holder_length = 22.0
        self.lims_id = -1
        self.name = str()
        self.lims_sample_location = -1
        self.lims_container_location = -1
        self.free_pin_mode = False
        self.loc_str = str()

        # A pair <basket_number, sample_number>
        self.location = (None, None)
        self.lims_location = (None, None)

        # Crystal information
        self.crystals = [Crystal()]
        self.processing_parameters = ProcessingParameters()
        self.processing_parameters.num_residues = 200
        self.processing_parameters.process_data = True
        self.processing_parameters.anomalous = False
        self.processing_parameters.pdb_code = None
        self.processing_parameters.pdb_file = str()

        self.energy_scan_result = EnergyScanResult()

    def __str__(self):
        s = '<%s object at %s>' % (
            self.__class__.__name__,
            hex(id(self)))
        return s

    def _print(self):
        print "sample: %s" % self.loc_str

    def has_lims_data(self):
        if self.lims_id > -1:
            return True
        else:
            return False

    def get_name(self):
        return self._name

    def get_display_name(self):
        name = self.name
        acronym = self.crystals[0].protein_acronym

        if self.name is not '' and acronym is not '':
            return acronym + '-' + name
        else:
            return ''

    def init_from_sc_sample(self, sc_sample):
        self.loc_str = ":".join(map(str,sc_sample[-1]))
        self.location = sc_sample[-1]
        self.set_name(self.loc_str)

    def init_from_lims_object(self, lims_sample):
        if hasattr(lims_sample, 'cellA'):
            self.crystals[0].cell_a = lims_sample.cellA
            self.processing_parameters.cell_a = lims_sample.cellA

        if hasattr(lims_sample, 'cellAlpha'):
            self.crystals[0].cell_alpha = lims_sample.cellAlpha
            self.processing_parameters.cell_alpha = lims_sample.cellAlpha

        if hasattr(lims_sample, 'cellB'):
            self.crystals[0].cell_b = lims_sample.cellB
            self.processing_parameters.cell_b = lims_sample.cellB

        if hasattr(lims_sample, 'cellBeta'):
            self.crystals[0].cell_beta = lims_sample.cellBeta
            self.processing_parameters.cell_beta = lims_sample.cellBeta

        if hasattr(lims_sample, 'cellC'):
            self.crystals[0].cell_c = lims_sample.cellC
            self.processing_parameters.cell_c = lims_sample.cellC

        if hasattr(lims_sample, 'cellGamma'):
            self.crystals[0].cell_gamma = lims_sample.cellGamma
            self.processing_parameters.cell_gamma = lims_sample.cellGamma

        if hasattr(lims_sample, 'proteinAcronym'):
            self.crystals[0].protein_acronym = lims_sample.proteinAcronym
            self.processing_parameters.protein_acronym = lims_sample.proteinAcronym

        if hasattr(lims_sample, 'crystalSpaceGroup'):
            self.crystals[0].space_group = lims_sample.crystalSpaceGroup
            self.processing_parameters.space_group = lims_sample.crystalSpaceGroup

        if hasattr(lims_sample, 'code'):
            self.lims_code = lims_sample.code

        if hasattr(lims_sample, 'holderLength'):
            self.holder_length = lims_sample.holderLength

        if hasattr(lims_sample, 'sampleId'):
            self.lims_id = lims_sample.sampleId

        if hasattr(lims_sample, 'sampleName'):
            self.name = str(lims_sample.sampleName)

        if hasattr(lims_sample, 'containerSampleChangerLocation') and\
                hasattr(lims_sample, 'sampleLocation'):

            if lims_sample.containerSampleChangerLocation and \
                    lims_sample.sampleLocation:

                self.lims_sample_location = int(lims_sample.sampleLocation)
                self.lims_container_location = \
                    int(lims_sample.containerSampleChangerLocation)

                l = (int(lims_sample.containerSampleChangerLocation),
                     int(lims_sample.sampleLocation))

                self.lims_location = l
                self.location = l

                self.loc_str = str(str(self.lims_location[0]) +\
                                   ':' + str(self.lims_location[1]))

        name = ''

        if self.crystals[0].protein_acronym:
            name += self.crystals[0].protein_acronym

        if self.name:
            name += '-' + self.name

        self.set_name(name)

    def get_processing_parameters(self):
        processing_params = ProcessingParameters()
        processing_params.space_group = self.crystals[0].space_group
        processing_params.cell_a = self.crystals[0].cell_a
        processing_params.cell_alpha = self.crystals[0].cell_alpha
        processing_params.cell_b = self.crystals[0].cell_b
        processing_params.cell_beta = self.crystals[0].cell_beta
        processing_params.cell_c = self.crystals[0].cell_c
        processing_params.cell_gamma = self.crystals[0].cell_gamma
        processing_params.protein_acronym = self.crystals[0].protein_acronym
     

        return processing_params

class Basket(TaskNode):
    """
    Class represents a basket in the tree. It has not task assigned.
    It represents a parent for samples with the same basket id.
    """
    def __init__(self):
        TaskNode.__init__(self)
        self.name = str()
        self.location = None
        self.is_present = False
        self.free_pin_mode = False

    def init_from_sc_basket(self, sc_basket):
        self.location = sc_basket[0]
        self.name = "Puck %d" % self.location
        self.is_present = sc_basket[2]

    def get_name(self):
        return self.name

    def get_location(self):
        return self.location

    def get_is_present(self):
        return self.is_present

    def set_is_present(self, present):
        self.is_present = present


class DataCollection(TaskNode):
    """
    Adds the child node <child>. Raises the exception TypeError
    if child is not of type TaskNode.

    Moves the child (reparents it) if it already has a parent.

    :param parent: Parent TaskNode object.
    :type parent: TaskNode

    :param acquisition_list: List of Acquisition objects.
    :type acquisition_list: list

    :crystal: Crystal object
    :type crystal: Crystal

    :param processing_paremeters: Parameters used by autoproessing software.
    :type processing_parameters: ProcessingParameters

    :returns: None
    :rtype: None
    """
    def __init__(self, acquisition_list=None, crystal=None,
                 processing_parameters=None, name=''):
        TaskNode.__init__(self)

        if not acquisition_list:
            acquisition_list = [Acquisition()]

        if not crystal:
            crystal = Crystal()

        if not processing_parameters:
            processing_parameters = ProcessingParameters()

        self.acquisitions = acquisition_list
        self.crystal = crystal
        self.processing_parameters = processing_parameters
        self.set_name(name)

        self.previous_acquisition = None
        self.experiment_type = queue_model_enumerables.EXPERIMENT_TYPE.NATIVE
        self.html_report = str()
        self.id = int()
        self.lims_group_id = None
        self.lims_start_pos_id = None
        self.lims_end_pos_id = None

    def as_dict(self):

        acq = self.acquisitions[0]
        path_template = acq.path_template
        parameters = acq.acquisition_parameters

        return {'prefix': acq.path_template.get_prefix(),
                'run_number': path_template.run_number,
                'first_image': parameters.first_image,
                'num_images': parameters.num_images,
                'osc_start': parameters.osc_start,
                'osc_range': parameters.osc_range,
                'kappa': parameters.kappa,
                'kappa_phi': parameters.kappa_phi,
                'overlap': parameters.overlap,
                'exp_time': parameters.exp_time,
                'num_passes': parameters.num_passes,
                'path': path_template.directory,
                'centred_position': parameters.centred_position,
                'energy': parameters.energy,
                'resolution': parameters.resolution,
                'transmission': parameters.transmission,
                'shutterless': parameters.shutterless,
                'inverse_beam': parameters.inverse_beam,
                'sample': str(self.crystal),
                'acquisitions': str(self.acquisitions),
                'acq_parameters': str(parameters),
                'snapshot': parameters.centred_position.snapshot_image}

    def get_name(self):
        return '%s_%i' % (self._name, self._number)

    def is_collected(self):
        return self.is_executed()

    def set_collected(self, collected):
        return self.set_executed(collected)

    def get_path_template(self):
        return self.acquisitions[0].path_template

    def get_files_to_be_written(self):
        path_template = self.acquisitions[0].path_template
        file_locations = path_template.get_files_to_be_written()

        return file_locations

    def get_centred_positions(self):
        return [self.acquisitions[0].acquisition_parameters.centred_position]

    def set_centred_positions(self, cp):
        self.acquisitions[0].acquisition_parameters.centred_position = cp

    def __str__(self):
        s = '<%s object at %s>' % (
            self.__class__.__name__,
            hex(id(self)))
        return s

    def copy(self):
        new_node = copy.deepcopy(self)

        cpos = self.acquisitions[0].acquisition_parameters.\
               centred_position

        if cpos:
            snapshot_image = self.acquisitions[0].acquisition_parameters.\
                             centred_position.snapshot_image

            if snapshot_image:
                snapshot_image_copy = snapshot_image.copy()
                acq_parameters = new_node.acquisitions[0].acquisition_parameters
                acq_parameters.centred_position.snapshot_image = snapshot_image_copy

        return new_node

class ProcessingParameters():
    def __init__(self):
        self.space_group = 0
        self.cell_a = 0
        self.cell_alpha = 0
        self.cell_b = 0
        self.cell_beta = 0
        self.cell_c = 0
        self.cell_gamma = 0
        self.protein_acronym = ""
        self.num_residues = 200
        self.process_data = True
        self.anomalous = False
        self.pdb_code = None
        self.pdb_file = str()

    def get_cell_str(self):
        return ",".join(map(str, (self.cell_a, self.cell_b,
                                  self.cell_c, self.cell_alpha,
                                  self.cell_beta, self.cell_gamma)))


class Characterisation(TaskNode):
    def __init__(self, ref_data_collection=None,
                characterisation_parameters=None, name=''):
        TaskNode.__init__(self)

        if not characterisation_parameters:
            characterisation_parameters = CharacterisationParameters()

        if not ref_data_collection:
            ref_data_collection = DataCollection()

        self.reference_image_collection = ref_data_collection
        self.characterisation_parameters = characterisation_parameters
        self.set_name(name)

        self.html_report = None
        self.characterisation_software = None

    def get_name(self):
        return '%s_%i' % (self._name, self._number)

    def get_path_template(self):
        return self.reference_image_collection.acquisitions[0].\
               path_template

    def get_files_to_be_written(self):
        path_template = self.reference_image_collection.acquisitions[0].\
                        path_template

        file_locations = path_template.get_files_to_be_written()

        return file_locations

    def get_centred_positions(self):
        return [self.reference_image_collection.acquisitions[0].\
                acquisition_parameters.centred_position]

    def set_centred_positions(self, cp):
        self.reference_image_collection.acquisitions[0].\
            acquisition_parameters.centred_position = cp

    def copy(self):
        new_node = copy.deepcopy(self)
        new_node.reference_image_collection = self.reference_image_collection.copy()

        return new_node

class CharacterisationParameters(object):
    def __init__(self):
        # Setting num_ref_images to EDNA_NUM_REF_IMAGES.NONE
        # will disable characterisation.
        self.path_template = PathTemplate()
        self.experiment_type = 0

        # Optimisation parameters
        self.use_aimed_resolution = bool()
        self.aimed_resolution = float()
        self.use_aimed_multiplicity = bool()
        self.aimed_multiplicity = int()
        self.aimed_i_sigma = float()
        self.aimed_completness = float()
        self.strategy_complexity = int()
        self.induce_burn = bool()
        self.use_permitted_rotation = bool()
        self.permitted_phi_start = float()
        self.permitted_phi_end = float()
        self.low_res_pass_strat = bool()

        # Crystal
        self.max_crystal_vdim = float()
        self.min_crystal_vdim = float()
        self.max_crystal_vphi = float()
        self.min_crystal_vphi = float()
        self.space_group = ""

        # Characterisation type
        self.use_min_dose = bool()
        self.use_min_time = bool()
        self.min_dose = float()
        self.min_time = float()
        self.account_rad_damage = bool()
        self.auto_res = bool()
        self.opt_sad = bool()
        self.sad_res = float()
        self.determine_rad_params = bool()
        self.burn_osc_start = float()
        self.burn_osc_interval = int()

        # Radiation damage model
        self.rad_suscept = float()
        self.beta = float()
        self.gamma = float()

    def as_dict(self):
        return {"experiment_type": self.experiment_type,
                "use_aimed_resolution": self.use_aimed_resolution,
                "use_aimed_multiplicity": self.use_aimed_multiplicity,
                "aimed_multiplicity": self.aimed_multiplicity,
                "aimed_i_sigma": self.aimed_i_sigma,
                "aimed_completness": self.aimed_completness,
                "strategy_complexity": self.strategy_complexity,
                "induce_burn": self.induce_burn,
                "use_permitted_rotation": self.use_permitted_rotation,
                "permitted_phi_start": self.permitted_phi_start,
                "permitted_phi_end": self.permitted_phi_end,
                "low_res_pass_strat": self.low_res_pass_strat,
                "max_crystal_vdim": self.max_crystal_vdim,
                "min_crystal_vdim": self.min_crystal_vdim,
                "max_crystal_vphi": self.max_crystal_vphi,
                "min_crystal_vphi": self.min_crystal_vphi,
                "space_group": self.space_group,
                "use_min_dose": self.use_min_dose,
                "use_min_time": self.use_min_time,
                "min_dose": self.min_dose,
                "min_time": self.min_time,
                "account_rad_damage": self.account_rad_damage,
                "auto_res": self.auto_res,
                "opt_sad": self.opt_sad,
                "sad_res": self.sad_res,
                "determine_rad_params": self.determine_rad_params,
                "burn_osc_start": self.burn_osc_start,
                "burn_osc_interval": self.burn_osc_interval,
                "rad_suscept": self.rad_suscept,
                "beta": self.beta,
                "gamma": self.gamma}

    def __repr__(self):
        s = '<%s object at %s>' % (
            self.__class__.__name__,
            hex(id(self)))

        return s


class EnergyScan(TaskNode):
    def __init__(self, sample=None, path_template=None):
        TaskNode.__init__(self)
        self.element_symbol = None
        self.edge = None
        self.set_requires_centring(False)

        if not sample:
            self.sample = Sample()
        else:
            self.sampel = sample

        if not path_template:
            self.path_template = PathTemplate()
        else:
            self.path_template = path_template

        self.result = EnergyScanResult()

    def get_run_number(self):
        return self.path_template.run_number

    def get_prefix(self):
        return self.path_template.get_prefix()

    def get_path_template(self):
        return self.path_template


class EnergyScanResult(object):
    def __init__(self):
        object.__init__(self)
        self.inflection = None
        self.peak = None
        self.first_remote = None
        self.second_remote = None
        self.data_file_path = PathTemplate()

<<<<<<< HEAD
class XRFScan(TaskNode):
    """
    Descript. : Class represents XRF scan task
    """ 
    def __init__(self, sample=None, path_template=None, cpos=None):
        TaskNode.__init__(self)
        self.count_time = None
        self.set_requires_centring(True)
        self.centred_position = cpos

        if not sample:
            self.sample = Sample()
        else:
            self.sample = sample

        if not path_template:
            self.path_template = PathTemplate()
        else:
            self.path_template = path_template

        self.result = XRFScanResult()

    def get_run_number(self):
        return self.path_template.run_number

    def get_prefix(self):
        return self.path_template.get_prefix()

    def get_path_template(self):
        return self.path_template

    def get_point_index(self):
        if self.centred_position:
            return self.centred_position.get_index()

    def get_display_name(self):
        index = self.get_point_index()
        if index:
            index = str(index)
        else:
            index = "not defined"
        display_name = "%s (Point - %s)" %(self.get_name(), index)
        return display_name

    def set_count_time(self, count_time):
        self.count_time = count_time

    def is_collected(self):
        return self.is_executed()

    def set_collected(self, collected):
        return self.set_executed(collected)

    def get_scan_result(self):
        return self.result

    def copy(self):
        new_node = copy.deepcopy(self)
        cpos = self.centred_position
        if cpos:
            snapshot_image = self.centred_position.snapshot_image
            if snapshot_image:
                snapshot_image_copy = snapshot_image.copy()
                new_node.centred_position.snapshot_image = snapshot_image_copy
        return new_node

class XRFScanResult(object):
    def __init__(self):
        object.__init__(self)
        self.mca_data = None
        self.mca_calib = None
        self.mca_config = None
=======
        self.data = None

        self.pk = None
        self.fppPeak = None
        self.fpPeak = None
        self.ip = None
        self.fppInfl = None
        self.fpInfl = None
        self.rm = None
        self.chooch_graph_x = None
        self.chooch_graph_y1 = None
        self.chooch_graph_y2 = None
        self.title = None
>>>>>>> b535e5d2


class SampleCentring(TaskNode):
    def __init__(self, name = None, kappa = None, kappa_phi = None):
        TaskNode.__init__(self)
        self._tasks = []

        if name:
            self.set_name(name)

        self.kappa = kappa
        self.kappa_phi = kappa_phi

    def add_task(self, task_node):
        self._tasks.append(task_node)

    def get_tasks(self):
        return self._tasks

    def get_name(self):
        return self._name


class Acquisition(object):
    def __init__(self):
        object.__init__(self)

        self.path_template = PathTemplate()
        self.acquisition_parameters = AcquisitionParameters()

    def get_preview_image_paths(self):
        """
        Returns the full paths, including the filename, to preview/thumbnail
        images stored in the archive directory.

        :param acquisition: The acqusition object to generate paths for.
        :type acquisition: Acquisition

        :returns: The full paths.
        :rtype: str
        """
        paths = []

        for i in range(self.acquisition_parameters.first_image,
                       self.acquisition_parameters.num_images + \
                       self.acquisition_parameters.first_image):

            path = os.path.join(self.path_template.get_archive_directory(),
                                self.path_template.get_image_file_name(\
                                    suffix='thumb.jpeg') % i)

            paths.append(path)

        return paths


class PathTemplate(object):
    @staticmethod
    def set_archive_path(archive_base_directory, archive_folder):
        PathTemplate.archive_base_directory = archive_base_directory
        PathTemplate.archive_folder = archive_folder

    def __init__(self):
        object.__init__(self)

        self.directory = str()
        self.process_directory = str()
        self.xds_dir = str()
        self.base_prefix = str()
        self.mad_prefix = str()
        self.reference_image_prefix = str()
        self.wedge_prefix = str()
        self.run_number = int()
        self.suffix = str()
        self.precision = str()
        self.start_num = int()
        self.num_files = int()

    def get_prefix(self):
        prefix = self.base_prefix

        if self.mad_prefix:
            prefix = self.base_prefix  + '-' + self.mad_prefix

        if self.reference_image_prefix:
            prefix = self.reference_image_prefix + '-' + prefix

        if self.wedge_prefix:
            prefix = prefix + '_' + self.wedge_prefix

        return prefix

    def get_image_file_name(self, suffix=None):
        template = "%s_%s_%%" + self.precision + "d.%s"

        if suffix:
            file_name = template % (self.get_prefix(),
                                    self.run_number, suffix)
        else:
            file_name = template % (self.get_prefix(),
                                    self.run_number, self.suffix)

        return file_name

    def get_image_path(self):
        path = os.path.join(self.directory,
                            self.get_image_file_name())
        return path

    def get_archive_directory(self):
        """
        Returns the archive directory, for longer term storage.

        :returns: Archive directory.
        :rtype: str
        """
        folders = self.directory.split('/')
        endstation_name = None
        
        if 'visitor' in folders:
            endstation_name = folders[4]
            folders[2] = PathTemplate.archive_folder
            temp = folders[3]
            folders[3] = folders[4]
            folders[4] = temp
        else:
            endstation_name = folders[2]
            folders[2] = PathTemplate.archive_folder
            folders[3] = endstation_name

        archive_directory = os.path.join(os.path.join(PathTemplate.archive_base_directory, *folders[2:]))

        return archive_directory

    def get_files_to_be_written(self):
        file_locations = []
        file_name_template = self.get_image_file_name()

        for i in range(self.start_num,
                       self.start_num + self.num_files):

            file_locations.append(os.path.join(self.directory,
                                               file_name_template % i))

        return file_locations

    def __eq__(self, path_template):
        result = False
        lh_dir = os.path.normpath(self.directory)
        rh_dir = os.path.normpath(path_template.directory)

        if self.get_prefix() == path_template.get_prefix() and \
                lh_dir == rh_dir:
            result = True

        return result

    def intersection(self, rh_pt):
        result = False

        #Only do the intersection if there is possibilty for
        #Collision, that is directories are the same.
        if (self == rh_pt) and (self.run_number == rh_pt.run_number):
            if self.start_num < (rh_pt.start_num + rh_pt.num_files) and \
               rh_pt.start_num < (self.start_num + self.num_files):

               result = True
    
        return result


class AcquisitionParameters(object):
    def __init__(self):
        object.__init__(self)

        self.first_image = int()
        self.num_images = int()
        self.osc_start = float()
        self.osc_range = float()
        self.overlap = float()
        self.kappa = float()
        self.kappa_phi = float()
        self.exp_time = float()
        self.num_passes = int()
        self.energy = int()
        self.centred_position = CentredPosition()
        self.resolution = float()
        self.transmission = float()
        self.inverse_beam = False
        self.shutterless = False
        self.take_snapshots = True
        self.take_dark_current = True
        self.skip_existing_images = False
        self.detector_mode = str()
        self.induce_burn = False


class Crystal(object):
    def __init__(self):
        object.__init__(self)
        self.space_group = 0
        self.cell_a = 0
        self.cell_alpha = 0
        self.cell_b = 0
        self.cell_beta = 0
        self.cell_c = 0
        self.cell_gamma = 0
        self.protein_acronym = ""

        # MAD energies
        self.energy_scan_result = EnergyScanResult()


class CentredPosition(object):
    """
    Class that represents a centred position.
    Can also be initialized with a mxcube motor dict
    which simply is a dictonary with the motornames and
    their corresponding values.
    """
    MOTOR_POS_DELTA = 1E-4
    DIFFRACTOMETER_MOTOR_NAMES = []
    @staticmethod
    def set_diffractometer_motor_names(*names):
        CentredPosition.DIFFRACTOMETER_MOTOR_NAMES = names[:]
        
    def __init__(self, motor_dict=None):
        self.snapshot_image = None
        self.centring_method = True
        for motor_name in CentredPosition.DIFFRACTOMETER_MOTOR_NAMES:
           setattr(self, motor_name, 0)

        if motor_dict is not None:
          for motor_name, position in motor_dict.iteritems():
            setattr(self, motor_name, position)

    def as_dict(self):
        return dict(zip(CentredPosition.DIFFRACTOMETER_MOTOR_NAMES,
                    [getattr(self, motor_name) for motor_name in CentredPosition.DIFFRACTOMETER_MOTOR_NAMES]))

    def __repr__(self):
        return str(self.as_dict())

    def __eq__(self, cpos):
        return all([abs(getattr(self, motor_name) - getattr(cpos, motor_name))<=CentredPosition.MOTOR_POS_DELTA for motor_name in CentredPosition.DIFFRACTOMETER_MOTOR_NAMES])

    def __ne__(self, cpos):
        return not (self == cpos)

    def get_kappa_value(self):
        return self.kappa

    def get_kappa_phi_value(self):
        return self.kappa_phi


class Workflow(TaskNode):
    def __init__(self):
        TaskNode.__init__(self)
        self.path_template = PathTemplate()
        self._type = str()
        self.set_requires_centring(False)

    def set_type(self, workflow_type):
        self._type = workflow_type

    def get_type(self):
        return self._type

    def get_path_template(self):
        return self.path_template


#
# Collect hardware object utility function.
#
def to_collect_dict(data_collection, session, sample, centred_pos=None):
    """ return [{'comment': '',
          'helical': 0,
          'motors': {},
          'take_snapshots': False,
          'fileinfo': {'directory': '/data/id14eh4/inhouse/opid144/' +\
                                    '20120808/RAW_DATA',
                       'prefix': 'opid144', 'run_number': 1,
                       'process_directory': '/data/id14eh4/inhouse/' +\
                                            'opid144/20120808/PROCESSED_DATA'},
          'in_queue': 0,
          'detector_mode': 2,
          'shutterless': 0,
          'sessionId': 32368,
          'do_inducedraddam': False,
          'sample_reference': {},
          'processing': 'False',
          'residues': '',
          'dark': True,
          'scan4d': 0,
          'input_files': 1,
          'oscillation_sequence': [{'exposure_time': 1.0,
                                    'kappaStart': 0.0,
                                    'phiStart': 0.0,
                                    'start_image_number': 1,
                                    'number_of_images': 1,
                                    'overlap': 0.0,
                                    'start': 0.0,
                                    'range': 1.0,
                                    'number_of_passes': 1}],
          'nb_sum_images': 0,
          'EDNA_files_dir': '',
          'anomalous': 'False',
          'file_exists': 0,
          'experiment_type': 'SAD',
          'skip_images': 0}]"""

    acquisition = data_collection.acquisitions[0]
    acq_params = acquisition.acquisition_parameters
    proc_params = data_collection.processing_parameters

    return [{'comment': '',
             #'helical': 0,
             #'motors': {},
             'take_snapshots': acq_params.take_snapshots,
             'fileinfo': {'directory': acquisition.path_template.directory,
                          'prefix': acquisition.path_template.get_prefix(),
                          'run_number': acquisition.path_template.run_number,
                          'process_directory': acquisition.\
                          path_template.process_directory},
             #'in_queue': 0,
             'detector_mode': acq_params.detector_mode,
             'shutterless': acq_params.shutterless,
             'sessionId': session.session_id,
             'do_inducedraddam': acq_params.induce_burn,
             'sample_reference': {'spacegroup': proc_params.space_group,
                                  'cell': proc_params.get_cell_str(),
                                  'blSampleId': sample.lims_id},
             'processing': str(proc_params.process_data and True),
             'residues':  proc_params.num_residues,
             'dark': acq_params.take_dark_current,
             #'scan4d': 0,
             'resolution': {'upper': acq_params.resolution},
             'transmission': acq_params.transmission,
             'energy': acq_params.energy,
             #'input_files': 1,
             'oscillation_sequence': [{'exposure_time': acq_params.exp_time,
                                       #'kappaStart': 0.0,
                                       #'phiStart': 0.0,
                                       'start_image_number': acq_params.first_image,
                                       'number_of_images': acq_params.num_images,
                                       'overlap': acq_params.overlap,
                                       'start': acq_params.osc_start,
                                       'range': acq_params.osc_range,
                                       'number_of_passes': acq_params.num_passes}],
             'group_id': data_collection.lims_group_id,
             'lims_start_pos_id': data_collection.lims_start_pos_id,
             'lims_end_pos_id': data_collection.lims_end_pos_id,
             #'nb_sum_images': 0,
             'EDNA_files_dir': acquisition.path_template.process_directory,
             'anomalous': proc_params.anomalous,
             #'file_exists': 0,
             'experiment_type': queue_model_enumerables.\
             EXPERIMENT_TYPE_STR[data_collection.experiment_type],
             'skip_images': acq_params.skip_existing_images,
             'motors': centred_pos.as_dict() if centred_pos is not None else {}}]


def dc_from_edna_output(edna_result, reference_image_collection,
                        dcg_model, sample_data_model, beamline_setup_hwobj,
                        char_params = None):
    data_collections = []

    crystal = copy.deepcopy(reference_image_collection.crystal)
    ref_proc_params = reference_image_collection.processing_parameters
    processing_parameters = copy.deepcopy(ref_proc_params)

    try:
        char_results = edna_result.getCharacterisationResult()
        edna_strategy = char_results.getStrategyResult()
        collection_plan = edna_strategy.getCollectionPlan()[0]
        wedges = collection_plan.getCollectionStrategy().getSubWedge()
    except:
        pass
    else:
        try:
            resolution = collection_plan.getStrategySummary().\
                         getResolution().getValue()
            resolution = round(resolution, 3)
        except AttributeError:
            resolution = None

        try: 
            transmission = collection_plan.getStrategySummary().\
                           getAttenuation().getValue()
            transmission = round(transmission, 2)
        except AttributeError:
            transmission = None

        try:
            screening_id = edna_result.getScreeningId().getValue()
        except AttributeError:
            screening_id = None

        for i in range(0, len(wedges)):
            wedge = wedges[i]
            exp_condition = wedge.getExperimentalCondition()
            goniostat = exp_condition.getGoniostat()
            beam = exp_condition.getBeam()

            acq = Acquisition()
            acq.acquisition_parameters = beamline_setup_hwobj.\
                get_default_acquisition_parameters()
            acquisition_parameters = acq.acquisition_parameters

            acquisition_parameters.centred_position =\
                reference_image_collection.acquisitions[0].\
                acquisition_parameters.centred_position

            acq.path_template = beamline_setup_hwobj.get_default_path_template()

            # Use the same path tempalte as the reference_collection
            # and update the members the needs to be changed. Keeping
            # the directories of the reference collection.
            ref_pt= reference_image_collection.acquisitions[0].path_template
            acq.path_template = copy.deepcopy(ref_pt)
            acq.path_template.wedge_prefix = 'w' + str(i + 1)
            acq.path_template.reference_image_prefix = str()
            
            if resolution:
                acquisition_parameters.resolution = resolution

            if transmission:
                acquisition_parameters.transmission = transmission

            if screening_id:
                acquisition_parameters.screening_id = screening_id

            try:
                acquisition_parameters.osc_start = goniostat.\
                    getRotationAxisStart().getValue()
            except AttributeError:
                pass

            try:
                acquisition_parameters.osc_end = goniostat.\
                    getRotationAxisEnd().getValue()
            except AttributeError:
                pass

            try:
                acquisition_parameters.osc_range = goniostat.\
                    getOscillationWidth().getValue()
            except AttributeError:
                pass

            try:
                num_images = int(abs(acquisition_parameters.osc_end - \
                                     acquisition_parameters.osc_start) / acquisition_parameters.osc_range)
                
                acquisition_parameters.first_image = 1
                acquisition_parameters.num_images = num_images
                acq.path_template.num_files = num_images
                acq.path_template.start_num = 1
                
            except AttributeError:
                pass

            try:
                acquisition_parameters.transmission = beam.getTransmission().getValue()
            except AttributeError:
                pass

            try: 
                acquisition_parameters.energy = \
                   round((123984.0/beam.getWavelength().getValue())/10000.0, 4)
            except AttributeError:
                pass

            try:
                acquisition_parameters.exp_time = beam.getExposureTime().getValue()
            except AttributeError:
                pass


            # dc.parameters.comments = enda_result.comments
            # dc.parametets.path = enda_result.directory
            # dc.parameters.centred_positions = enda_result.centred_positions

            dc = DataCollection([acq], crystal, processing_parameters)
            data_collections.append(dc)

    return data_collections

def create_subwedges(total_num_images, sw_size, osc_range, osc_start):
    """
    Creates n subwedges where n = total_num_images / subwedge_size.

    :param total_num_images: The total number of images
    :type total_num_images: int

    :param subwedge_size: Number of images in each subwedge
    :type subwedge_size: int

    :param osc_range: Oscillation range for each image
    :type osc_range: double

    :param osc_start: The start angle/offset of the oscillation
    :type osc_start: double
    
    :returns: List of tuples with the format:
              (start image number, number of images, oscilation start)
    """
    number_of_subwedges = total_num_images / sw_size
    subwedges = []

    for sw_num in range(0, number_of_subwedges):
        _osc_start = osc_start + (osc_range * sw_size * sw_num)
        subwedges.append((sw_num * sw_size + 1, sw_size, _osc_start))

    return subwedges

def create_inverse_beam_sw(num_images, sw_size, osc_range,
                           osc_start, run_number):
    """
    Creates subwedges for inverse beam, and interleves the result.
    Wedges W1 and W2 are created 180 degres apart, the result is
    interleaved and given on the form:
    (W1_1, W2_1), ... (W1_n-1, W2_n-1), (W1_n, W2_n)

    :param num_images: The total number of images
    :type num_images: int

    :param sw_size: Number of images in each subwedge
    :type sw_size: int

    :param osc_range: Oscillation range for each image
    :type osc_range: double

    :param osc_start: The start angle/offset of the oscillation
    :type osc_start: double

    :param run_number: Run number for the first wedge (W1), the run number
                       of the second wedge will be run_number + 1.

    :returns: A list of tuples containing the swb wedges.
              The tuples are on the form:
              (start_image, num_images, osc_start, run_number)

    :rtype: List [(...), (...)]
    """
    w1 = create_subwedges(num_images, sw_size, osc_range, osc_start)
    w2 = create_subwedges(num_images, sw_size, osc_range, 180 + osc_start)
    w1 = [pair + (run_number,) for pair in w1]
    w2 = [pair + (run_number + 1,) for pair in w2]

    # Interlave subwedges
    subwedges = [sw_pair for pair in zip(w1, w2) for sw_pair in pair]
    
    return subwedges<|MERGE_RESOLUTION|>--- conflicted
+++ resolved
@@ -676,81 +676,7 @@
         self.first_remote = None
         self.second_remote = None
         self.data_file_path = PathTemplate()
-
-<<<<<<< HEAD
-class XRFScan(TaskNode):
-    """
-    Descript. : Class represents XRF scan task
-    """ 
-    def __init__(self, sample=None, path_template=None, cpos=None):
-        TaskNode.__init__(self)
-        self.count_time = None
-        self.set_requires_centring(True)
-        self.centred_position = cpos
-
-        if not sample:
-            self.sample = Sample()
-        else:
-            self.sample = sample
-
-        if not path_template:
-            self.path_template = PathTemplate()
-        else:
-            self.path_template = path_template
-
-        self.result = XRFScanResult()
-
-    def get_run_number(self):
-        return self.path_template.run_number
-
-    def get_prefix(self):
-        return self.path_template.get_prefix()
-
-    def get_path_template(self):
-        return self.path_template
-
-    def get_point_index(self):
-        if self.centred_position:
-            return self.centred_position.get_index()
-
-    def get_display_name(self):
-        index = self.get_point_index()
-        if index:
-            index = str(index)
-        else:
-            index = "not defined"
-        display_name = "%s (Point - %s)" %(self.get_name(), index)
-        return display_name
-
-    def set_count_time(self, count_time):
-        self.count_time = count_time
-
-    def is_collected(self):
-        return self.is_executed()
-
-    def set_collected(self, collected):
-        return self.set_executed(collected)
-
-    def get_scan_result(self):
-        return self.result
-
-    def copy(self):
-        new_node = copy.deepcopy(self)
-        cpos = self.centred_position
-        if cpos:
-            snapshot_image = self.centred_position.snapshot_image
-            if snapshot_image:
-                snapshot_image_copy = snapshot_image.copy()
-                new_node.centred_position.snapshot_image = snapshot_image_copy
-        return new_node
-
-class XRFScanResult(object):
-    def __init__(self):
-        object.__init__(self)
-        self.mca_data = None
-        self.mca_calib = None
-        self.mca_config = None
-=======
+ 
         self.data = None
 
         self.pk = None
@@ -764,7 +690,80 @@
         self.chooch_graph_y1 = None
         self.chooch_graph_y2 = None
         self.title = None
->>>>>>> b535e5d2
+
+
+class XRFScan(TaskNode):
+    """
+    Descript. : Class represents XRF scan task
+    """ 
+    def __init__(self, sample=None, path_template=None, cpos=None):
+        TaskNode.__init__(self)
+        self.count_time = None
+        self.set_requires_centring(True)
+        self.centred_position = cpos
+
+        if not sample:
+            self.sample = Sample()
+        else:
+            self.sample = sample
+
+        if not path_template:
+            self.path_template = PathTemplate()
+        else:
+            self.path_template = path_template
+
+        self.result = XRFScanResult()
+
+    def get_run_number(self):
+        return self.path_template.run_number
+
+    def get_prefix(self):
+        return self.path_template.get_prefix()
+
+    def get_path_template(self):
+        return self.path_template
+
+    def get_point_index(self):
+        if self.centred_position:
+            return self.centred_position.get_index()
+
+    def get_display_name(self):
+        index = self.get_point_index()
+        if index:
+            index = str(index)
+        else:
+            index = "not defined"
+        display_name = "%s (Point - %s)" %(self.get_name(), index)
+        return display_name
+
+    def set_count_time(self, count_time):
+        self.count_time = count_time
+
+    def is_collected(self):
+        return self.is_executed()
+
+    def set_collected(self, collected):
+        return self.set_executed(collected)
+
+    def get_scan_result(self):
+        return self.result
+
+    def copy(self):
+        new_node = copy.deepcopy(self)
+        cpos = self.centred_position
+        if cpos:
+            snapshot_image = self.centred_position.snapshot_image
+            if snapshot_image:
+                snapshot_image_copy = snapshot_image.copy()
+                new_node.centred_position.snapshot_image = snapshot_image_copy
+        return new_node
+
+class XRFScanResult(object):
+    def __init__(self):
+        object.__init__(self)
+        self.mca_data = None
+        self.mca_calib = None
+        self.mca_config = None
 
 
 class SampleCentring(TaskNode):
