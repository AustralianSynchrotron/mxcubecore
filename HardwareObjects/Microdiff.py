--- conflicted
+++ resolved
@@ -50,12 +50,9 @@
         self.MOTOR_TO_EXPORTER_NAME = self.getMotorToExporterNames()
         self.move_to_coord = self.moveToBeam
 
-<<<<<<< HEAD
-=======
         self.centringVertical = self.getDeviceByRole('centringVertical')
         self.centringFocus = self.getDeviceByRole('centringFocus')   
         
->>>>>>> f9bf1d4f
         self.frontLight = self.getDeviceByRole('flight')
         self.backLight = self.getDeviceByRole('light')  
         self.beam_info = self.getObjectByRole('beam_info')
@@ -289,8 +286,6 @@
 
         self.currentCentringProcedure.link(self.manualCentringDone)
 
-<<<<<<< HEAD
-=======
     def interruptAndAcceptCentring(self):
         """ Used when plate. Kills the current 1 click centring infinite loop
         and accepts fake centring - only save the motor positions
@@ -300,7 +295,6 @@
         self.startCentringMethod(self,self.MANUAL3CLICK_MODE)
         self.do_centring = True
 
->>>>>>> f9bf1d4f
     def getFrontLightLevel(self):
         return self.frontLight.getPosition()
 
