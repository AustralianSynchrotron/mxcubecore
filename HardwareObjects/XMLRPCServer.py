--- conflicted
+++ resolved
@@ -12,11 +12,8 @@
 import types
 import gevent
 import socket
-<<<<<<< HEAD
 import time
-=======
 import json
->>>>>>> 3bf074e0
 
 from HardwareRepository.BaseHardwareObjects import HardwareObject
 from SimpleXMLRPCServer import SimpleXMLRPCServer
@@ -78,11 +75,7 @@
         if hasattr(self, "_server" ):
           return
         self.xmlrpc_prefixes = set()
-<<<<<<< HEAD
-        self._server = SimpleXMLRPCServer((self.host, int(self.port)), logRequests = False, allow_none=True)
-=======
         self._server = SimpleXMLRPCServer((self.host, int(self.port)), logRequests = False, allow_none = True)
->>>>>>> 3bf074e0
 
         msg = 'XML-RPC server listening on: %s:%s' % (self.host, self.port)
         logging.getLogger("HWR").info(msg)
@@ -98,18 +91,13 @@
         self._server.register_function(self.get_diffractometer_positions)
         self._server.register_function(self.move_diffractometer)
         self._server.register_function(self.save_snapshot)
-<<<<<<< HEAD
         self._server.register_function(self.cryo_temperature)
         self._server.register_function(self.flux)
         self._server.register_function(self.set_aperture)
         self._server.register_function(self.get_aperture)
         self._server.register_function(self.get_aperture_list)
-=======
         self._server.register_function(self.get_cp)
         self._server.register_function(self.save_current_pos)
-        self._server.register_function(self.cryo_temperature)
-        self._server.register_function(self.flux)
->>>>>>> 3bf074e0
  
         # Register functions from modules specified in <apis> element
         if self.hasObject("apis"):
@@ -340,8 +328,6 @@
         self.diffractometer_hwobj.save_snapshot(imgpath)
         return True
 
-<<<<<<< HEAD
-=======
     def save_current_pos(self):
         """
         Saves the current position as a centered position.
@@ -349,7 +335,6 @@
         self.diffractometer_hwobj.saveCurrentPos()
         return True
 
->>>>>>> 3bf074e0
     def cryo_temperature(self):
         return self.beamline_setup_hwobj.collect_hwobj.get_cryo_temperature()
 
@@ -359,7 +344,6 @@
             flux = 0
         return float(flux)
 
-<<<<<<< HEAD
     def set_aperture(self,pos_name, timeout=20):
         self.diffractometer_hwobj.beam_info.aperture_HO.moveToPosition(pos_name)
         t0=time.time()
@@ -378,8 +362,6 @@
             aperture_list.append(self.diffractometer_hwobj.beam_info.aperture_HO['positions'][0][i].getProperty('name'))
         return aperture_list
 
-=======
->>>>>>> 3bf074e0
     def _register_module_functions(self, module_name, recurse=True, prefix=""):
         log = logging.getLogger("HWR")
         log.info('Registering functions in module %s with XML-RPC server' %
